import datetime
import io
import logging
import os
import pathlib

from .users import UserMethods
from .. import utils, helpers, errors
from ..tl import TLObject, types, functions

try:
    import aiohttp
except ImportError:
    aiohttp = None


__log__ = logging.getLogger(__name__)


class DownloadMethods(UserMethods):

    # region Public methods

    def download_profile_photo(
            self, entity, file=None, *, download_big=True):
        """
        Downloads the profile photo of the given entity (user/chat/channel).

        Args:
            entity (`entity`):
                From who the photo will be downloaded.

            file (`str` | `file`, optional):
                The output file path, directory, or stream-like object.
                If the path exists and is a file, it will be overwritten.

            download_big (`bool`, optional):
                Whether to use the big version of the available photos.

        Returns:
            ``None`` if no photo was provided, or if it was Empty. On success
            the file path is returned since it may differ from the one given.
        """
        # hex(crc32(x.encode('ascii'))) for x in
        # ('User', 'Chat', 'UserFull', 'ChatFull')
        ENTITIES = (0x2da17977, 0xc5af5d94, 0x1f4661b9, 0xd49a2697)
        # ('InputPeer', 'InputUser', 'InputChannel')
        INPUTS = (0xc91c90b6, 0xe669bf46, 0x40f202fd)
        if not isinstance(entity, TLObject) or entity.SUBCLASS_OF_ID in INPUTS:
            entity = self.get_entity(entity)

        possible_names = []
        if entity.SUBCLASS_OF_ID not in ENTITIES:
            photo = entity
        else:
            if not hasattr(entity, 'photo'):
                # Special case: may be a ChatFull with photo:Photo
                # This is different from a normal UserProfilePhoto and Chat
                if not hasattr(entity, 'chat_photo'):
                    return None

                return self._download_photo(
                    entity.chat_photo, file, date=None, progress_callback=None)

            for attr in ('username', 'first_name', 'title'):
                possible_names.append(getattr(entity, attr, None))

            photo = entity.photo

        if isinstance(photo, (types.UserProfilePhoto, types.ChatPhoto)):
            loc = photo.photo_big if download_big else photo.photo_small
        else:
            try:
                loc = utils.get_input_location(photo)
            except TypeError:
                return None

        file = self._get_proper_filename(
            file, 'profile_photo', '.jpg',
            possible_names=possible_names
        )

        try:
            self.download_file(loc, file)
            return file
        except errors.LocationInvalidError:
            # See issue #500, Android app fails as of v4.6.0 (1155).
            # The fix seems to be using the full channel chat photo.
            ie = self.get_input_entity(entity)
            if isinstance(ie, types.InputPeerChannel):
                full = self(functions.channels.GetFullChannelRequest(ie))
                return self._download_photo(
                    full.full_chat.chat_photo, file,
                    date=None, progress_callback=None
                )
            else:
                # Until there's a report for chats, no need to.
                return None

    def download_media(self, message, file=None,
                             *, progress_callback=None):
        """
        Downloads the given media, or the media from a specified Message.

        Note that if the download is too slow, you should consider installing
        ``cryptg`` (through ``pip install cryptg``) so that decrypting the
        received data is done in C instead of Python (much faster).

        message (:tl:`Message` | :tl:`Media`):
            The media or message containing the media that will be downloaded.

        file (`str` | `file`, optional):
            The output file path, directory, or stream-like object.
            If the path exists and is a file, it will be overwritten.

        progress_callback (`callable`, optional):
            A callback function accepting two parameters:
            ``(received bytes, total)``.

        Returns:
            ``None`` if no media was provided, or if it was Empty. On success
            the file path is returned since it may differ from the one given.
        """
        # TODO This won't work for messageService
        if isinstance(message, types.Message):
            date = message.date
            media = message.media
        else:
            date = datetime.datetime.now()
            media = message

        if isinstance(media, str):
            media = utils.resolve_bot_file_id(media)

        if isinstance(media, types.MessageMediaWebPage):
            if isinstance(media.webpage, types.WebPage):
                media = media.webpage.document or media.webpage.photo

        if isinstance(media, (types.MessageMediaPhoto, types.Photo,
                              types.PhotoSize, types.PhotoCachedSize)):
            return self._download_photo(
                media, file, date, progress_callback
            )
        elif isinstance(media, (types.MessageMediaDocument, types.Document)):
            return self._download_document(
                media, file, date, progress_callback
            )
        elif isinstance(media, types.MessageMediaContact):
            return self._download_contact(
                media, file
            )
        elif isinstance(media, (types.WebDocument, types.WebDocumentNoProxy)):
            return await self._download_web_document(
                media, file, progress_callback
            )

    def download_file(
            self, input_location, file=None, *, part_size_kb=None,
            file_size=None, progress_callback=None):
        """
        Downloads the given input location to a file.

        Args:
            input_location (:tl:`FileLocation` | :tl:`InputFileLocation`):
                The file location from which the file will be downloaded.
                See `telethon.utils.get_input_location` source for a complete
                list of supported types.

            file (`str` | `file`, optional):
                The output file path, directory, or stream-like object.
                If the path exists and is a file, it will be overwritten.

                If the file path is ``None``, then the result will be
                saved in memory and returned as `bytes`.

            part_size_kb (`int`, optional):
                Chunk size when downloading files. The larger, the less
                requests will be made (up to 512KB maximum).

            file_size (`int`, optional):
                The file size that is about to be downloaded, if known.
                Only used if ``progress_callback`` is specified.

            progress_callback (`callable`, optional):
                A callback function accepting two parameters:
                ``(downloaded bytes, total)``. Note that the
                ``total`` is the provided ``file_size``.
        """
        if not part_size_kb:
            if not file_size:
                part_size_kb = 64  # Reasonable default
            else:
                part_size_kb = utils.get_appropriated_part_size(file_size)

        part_size = int(part_size_kb * 1024)
        # https://core.telegram.org/api/files says:
        # > part_size % 1024 = 0 (divisible by 1KB)
        #
        # But https://core.telegram.org/cdn (more recent) says:
        # > limit must be divisible by 4096 bytes
        # So we just stick to the 4096 limit.
        if part_size % 4096 != 0:
            raise ValueError(
                'The part size must be evenly divisible by 4096.')

        in_memory = file is None
        if in_memory:
            f = io.BytesIO()
        elif isinstance(file, str):
            # Ensure that we'll be able to download the media
            helpers.ensure_parent_dir_exists(file)
            f = open(file, 'wb')
        else:
            f = file

        dc_id, input_location = utils.get_input_location(input_location)
        exported = dc_id and self.session.dc_id != dc_id
        if exported:
            try:
                sender = await self._borrow_exported_sender(dc_id)
            except errors.DcIdInvalidError:
                # Can't export a sender for the ID we are currently in
                config = await self(functions.help.GetConfigRequest())
                for option in config.dc_options:
                    if option.ip_address == self.session.server_address:
                        self.session.set_dc(
                            option.id, option.ip_address, option.port)
                        self.session.save()
                        break

                # TODO Figure out why the session may have the wrong DC ID
                sender = self._sender
                exported = False
        else:
            # The used sender will also change if ``FileMigrateError`` occurs
            sender = self._sender

        __log__.info('Downloading file in chunks of %d bytes', part_size)
        try:
            offset = 0
            while True:
                try:
                    result = sender.send(functions.upload.GetFileRequest(
                        input_location, offset, part_size
                    )).result()
                    if isinstance(result, types.upload.FileCdnRedirect):
                        # TODO Implement
                        raise NotImplementedError
                except errors.FileMigrateError as e:
                    __log__.info('File lives in another DC')
                    sender = self._borrow_exported_sender(e.new_dc)
                    exported = True
                    continue

                offset += part_size
                if not result.bytes:
                    if in_memory:
                        f.flush()
                        return f.getvalue()
                    else:
                        return getattr(result, 'type', '')

                __log__.debug('Saving %d more bytes', len(result.bytes))
                f.write(result.bytes)
                if progress_callback:
                    progress_callback(f.tell(), file_size)
        finally:
            if exported:
                self._return_exported_sender(sender)
            elif sender != self._sender:
                sender.disconnect()
            if isinstance(file, str) or in_memory:
                f.close()

    # endregion

    # region Private methods

    def _download_photo(self, photo, file, date, progress_callback):
        """Specialized version of .download_media() for photos"""
        # Determine the photo and its largest size
        if isinstance(photo, types.MessageMediaPhoto):
            photo = photo.photo
        if isinstance(photo, types.Photo):
            for size in reversed(photo.sizes):
                if not isinstance(size, types.PhotoSizeEmpty):
                    photo = size
                    break
            else:
                return
        if not isinstance(photo, (types.PhotoSize, types.PhotoCachedSize)):
            return

        file = self._get_proper_filename(file, 'photo', '.jpg', date=date)
        if isinstance(photo, types.PhotoCachedSize):
            # No need to download anything, simply write the bytes
            if isinstance(file, str):
                helpers.ensure_parent_dir_exists(file)
                f = open(file, 'wb')
            else:
                f = file
            try:
                f.write(photo.bytes)
            finally:
                if isinstance(file, str):
                    f.close()
            return file

        self.download_file(
            photo.location, file, file_size=photo.size,
            progress_callback=progress_callback)
        return file

<<<<<<< HEAD
    def _download_document(
            self, document, file, date, progress_callback):
        """Specialized version of .download_media() for documents."""
        if isinstance(document, types.MessageMediaDocument):
            document = document.document
        if not isinstance(document, types.Document):
            return

        file_size = document.size

=======
    @staticmethod
    def _get_kind_and_names(attributes):
        """Gets kind and possible names for :tl:`DocumentAttribute`."""
>>>>>>> 80a5e709
        kind = 'document'
        possible_names = []
        for attr in attributes:
            if isinstance(attr, types.DocumentAttributeFilename):
                possible_names.insert(0, attr.file_name)

            elif isinstance(attr, types.DocumentAttributeAudio):
                kind = 'audio'
                if attr.performer and attr.title:
                    possible_names.append('{} - {}'.format(
                        attr.performer, attr.title
                    ))
                elif attr.performer:
                    possible_names.append(attr.performer)
                elif attr.title:
                    possible_names.append(attr.title)
                elif attr.voice:
                    kind = 'voice'

        return kind, possible_names

    async def _download_document(
            self, document, file, date, progress_callback):
        """Specialized version of .download_media() for documents."""
        if isinstance(document, types.MessageMediaDocument):
            document = document.document
        if not isinstance(document, types.Document):
            return

        kind, possible_names = self._get_kind_and_names(document.attributes)
        file = self._get_proper_filename(
            file, kind, utils.get_extension(document),
            date=date, possible_names=possible_names
        )

<<<<<<< HEAD
        self.download_file(
            document, file, file_size=file_size,
=======
        await self.download_file(
            document, file, file_size=document.size,
>>>>>>> 80a5e709
            progress_callback=progress_callback)
        return file

    @classmethod
    def _download_contact(cls, mm_contact, file):
        """
        Specialized version of .download_media() for contacts.
        Will make use of the vCard 4.0 format.
        """
        first_name = mm_contact.first_name
        last_name = mm_contact.last_name
        phone_number = mm_contact.phone_number

        if isinstance(file, str):
            file = cls._get_proper_filename(
                file, 'contact', '.vcard',
                possible_names=[first_name, phone_number, last_name]
            )
            f = open(file, 'w', encoding='utf-8')
        else:
            f = file

        try:
            # Remove these pesky characters
            first_name = first_name.replace(';', '')
            last_name = (last_name or '').replace(';', '')
            f.write('BEGIN:VCARD\n')
            f.write('VERSION:4.0\n')
            f.write('N:{};{};;;\n'.format(first_name, last_name))
            f.write('FN:{} {}\n'.format(first_name, last_name))
            f.write('TEL;TYPE=cell;VALUE=uri:tel:+{}\n'.format(phone_number))
            f.write('END:VCARD\n')
        finally:
            # Only close the stream if we opened it
            if isinstance(file, str):
                f.close()

        return file

    @classmethod
    async def _download_web_document(cls, web, file, progress_callback):
        """
        Specialized version of .download_media() for web documents.
        """
        if not aiohttp:
            raise ValueError(
                'Cannot download web documents without the aiohttp '
                'dependency install it (pip install aiohttp)'
            )

        # TODO Better way to get opened handles of files and auto-close
        if isinstance(file, str):
            kind, possible_names = cls._get_kind_and_names(web.attributes)
            file = cls._get_proper_filename(
                file, kind, utils.get_extension(web),
                possible_names=possible_names
            )
            f = open(file, 'wb')
        else:
            f = file

        try:
            with aiohttp.ClientSession() as session:
                # TODO Use progress_callback; get content length from response
                # https://github.com/telegramdesktop/tdesktop/blob/c7e773dd9aeba94e2be48c032edc9a78bb50234e/Telegram/SourceFiles/ui/images.cpp#L1318-L1319
                async with session.get(web.url) as response:
                    while True:
                        chunk = await response.content.read(128 * 1024)
                        if not chunk:
                            break
                        f.write(chunk)
        finally:
            if isinstance(file, str):
                f.close()

    @staticmethod
    def _get_proper_filename(file, kind, extension,
                             date=None, possible_names=None):
        """Gets a proper filename for 'file', if this is a path.

           'kind' should be the kind of the output file (photo, document...)
           'extension' should be the extension to be added to the file if
                       the filename doesn't have any yet
           'date' should be when this file was originally sent, if known
           'possible_names' should be an ordered list of possible names

           If no modification is made to the path, any existing file
           will be overwritten.
           If any modification is made to the path, this method will
           ensure that no existing file will be overwritten.
        """
        if isinstance(file, pathlib.Path):
            file = str(file.absolute())

        if file is not None and not isinstance(file, str):
            # Probably a stream-like object, we cannot set a filename here
            return file

        if file is None:
            file = ''
        elif os.path.isfile(file):
            # Make no modifications to valid existing paths
            return file

        if os.path.isdir(file) or not file:
            try:
                name = None if possible_names is None else next(
                    x for x in possible_names if x
                )
            except StopIteration:
                name = None

            if not name:
                if not date:
                    date = datetime.datetime.now()
                name = '{}_{}-{:02}-{:02}_{:02}-{:02}-{:02}'.format(
                    kind,
                    date.year, date.month, date.day,
                    date.hour, date.minute, date.second,
                )
            file = os.path.join(file, name)

        directory, name = os.path.split(file)
        name, ext = os.path.splitext(name)
        if not ext:
            ext = extension

        result = os.path.join(directory, name + ext)
        if not os.path.isfile(result):
            return result

        i = 1
        while True:
            result = os.path.join(directory, '{} ({}){}'.format(name, i, ext))
            if not os.path.isfile(result):
                return result
            i += 1

    # endregion<|MERGE_RESOLUTION|>--- conflicted
+++ resolved
@@ -3,16 +3,11 @@
 import logging
 import os
 import pathlib
+import urllib.request
 
 from .users import UserMethods
 from .. import utils, helpers, errors
 from ..tl import TLObject, types, functions
-
-try:
-    import aiohttp
-except ImportError:
-    aiohttp = None
-
 
 __log__ = logging.getLogger(__name__)
 
@@ -150,7 +145,7 @@
                 media, file
             )
         elif isinstance(media, (types.WebDocument, types.WebDocumentNoProxy)):
-            return await self._download_web_document(
+            return self._download_web_document(
                 media, file, progress_callback
             )
 
@@ -217,10 +212,10 @@
         exported = dc_id and self.session.dc_id != dc_id
         if exported:
             try:
-                sender = await self._borrow_exported_sender(dc_id)
+                sender = self._borrow_exported_sender(dc_id)
             except errors.DcIdInvalidError:
                 # Can't export a sender for the ID we are currently in
-                config = await self(functions.help.GetConfigRequest())
+                config = self(functions.help.GetConfigRequest())
                 for option in config.dc_options:
                     if option.ip_address == self.session.server_address:
                         self.session.set_dc(
@@ -311,22 +306,9 @@
             progress_callback=progress_callback)
         return file
 
-<<<<<<< HEAD
-    def _download_document(
-            self, document, file, date, progress_callback):
-        """Specialized version of .download_media() for documents."""
-        if isinstance(document, types.MessageMediaDocument):
-            document = document.document
-        if not isinstance(document, types.Document):
-            return
-
-        file_size = document.size
-
-=======
     @staticmethod
     def _get_kind_and_names(attributes):
         """Gets kind and possible names for :tl:`DocumentAttribute`."""
->>>>>>> 80a5e709
         kind = 'document'
         possible_names = []
         for attr in attributes:
@@ -348,7 +330,7 @@
 
         return kind, possible_names
 
-    async def _download_document(
+    def _download_document(
             self, document, file, date, progress_callback):
         """Specialized version of .download_media() for documents."""
         if isinstance(document, types.MessageMediaDocument):
@@ -362,13 +344,8 @@
             date=date, possible_names=possible_names
         )
 
-<<<<<<< HEAD
         self.download_file(
-            document, file, file_size=file_size,
-=======
-        await self.download_file(
             document, file, file_size=document.size,
->>>>>>> 80a5e709
             progress_callback=progress_callback)
         return file
 
@@ -413,12 +390,6 @@
         """
         Specialized version of .download_media() for web documents.
         """
-        if not aiohttp:
-            raise ValueError(
-                'Cannot download web documents without the aiohttp '
-                'dependency install it (pip install aiohttp)'
-            )
-
         # TODO Better way to get opened handles of files and auto-close
         if isinstance(file, str):
             kind, possible_names = cls._get_kind_and_names(web.attributes)
@@ -430,17 +401,18 @@
         else:
             f = file
 
+        session = urllib.request.urlopen(web.url)
         try:
-            with aiohttp.ClientSession() as session:
-                # TODO Use progress_callback; get content length from response
-                # https://github.com/telegramdesktop/tdesktop/blob/c7e773dd9aeba94e2be48c032edc9a78bb50234e/Telegram/SourceFiles/ui/images.cpp#L1318-L1319
-                async with session.get(web.url) as response:
-                    while True:
-                        chunk = await response.content.read(128 * 1024)
-                        if not chunk:
-                            break
-                        f.write(chunk)
+            # TODO Use progress_callback; get content length from response
+            # int(session.info().getheaders('Content-Length')[0])
+            # https://github.com/telegramdesktop/tdesktop/blob/c7e773dd9aeba94e2be48c032edc9a78bb50234e/Telegram/SourceFiles/ui/images.cpp#L1318-L1319
+            while True:
+                chunk = await session.read(128 * 1024)
+                if not chunk:
+                    break
+                f.write(chunk)
         finally:
+            session.close()
             if isinstance(file, str):
                 f.close()
 
