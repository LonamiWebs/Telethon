import asyncio
import itertools
import logging
import time
from collections import UserList

from .messageparse import MessageParseMethods
from .uploads import UploadMethods
from .buttons import ButtonMethods
from .. import utils
from ..tl import types, functions, custom

__log__ = logging.getLogger(__name__)


class MessageMethods(UploadMethods, ButtonMethods, MessageParseMethods):

    # region Public methods

    # region Message retrieval

    def iter_messages(
            self, entity, limit=None, *, offset_date=None, offset_id=0,
            max_id=0, min_id=0, add_offset=0, search=None, filter=None,
            from_user=None, batch_size=100, wait_time=None, ids=None,
            reverse=False, _total=None):
        """
        Iterator over the message history for the specified entity.

        If either `search`, `filter` or `from_user` are provided,
        :tl:`messages.Search` will be used instead of :tl:`messages.getHistory`.

        Args:
            entity (`entity`):
                The entity from whom to retrieve the message history.

                It may be ``None`` to perform a global search, or
                to get messages by their ID from no particular chat.
                Note that some of the offsets will not work if this
                is the case.

                Note that if you want to perform a global search,
                you **must** set a non-empty `search` string.

            limit (`int` | `None`, optional):
                Number of messages to be retrieved. Due to limitations with
                the API retrieving more than 3000 messages will take longer
                than half a minute (or even more based on previous calls).
                The limit may also be ``None``, which would eventually return
                the whole history.

            offset_date (`datetime`):
                Offset date (messages *previous* to this date will be
                retrieved). Exclusive.

            offset_id (`int`):
                Offset message ID (only messages *previous* to the given
                ID will be retrieved). Exclusive.

            max_id (`int`):
                All the messages with a higher (newer) ID or equal to this will
                be excluded.

            min_id (`int`):
                All the messages with a lower (older) ID or equal to this will
                be excluded.

            add_offset (`int`):
                Additional message offset (all of the specified offsets +
                this offset = older messages).

            search (`str`):
                The string to be used as a search query.

            filter (:tl:`MessagesFilter` | `type`):
                The filter to use when returning messages. For instance,
                :tl:`InputMessagesFilterPhotos` would yield only messages
                containing photos.

            from_user (`entity`):
                Only messages from this user will be returned.

            batch_size (`int`):
                Messages will be returned in chunks of this size (100 is
                the maximum). While it makes no sense to modify this value,
                you are still free to do so.

            wait_time (`int`):
                Wait time between different :tl:`GetHistoryRequest`. Use this
                parameter to avoid hitting the ``FloodWaitError`` as needed.
                If left to ``None``, it will default to 1 second only if
                the limit is higher than 3000.

            ids (`int`, `list`):
                A single integer ID (or several IDs) for the message that
                should be returned. This parameter takes precedence over
                the rest (which will be ignored if this is set). This can
                for instance be used to get the message with ID 123 from
                a channel. Note that if the message doesn't exist, ``None``
                will appear in its place, so that zipping the list of IDs
                with the messages can match one-to-one.

            reverse (`bool`, optional):
                If set to ``True``, the messages will be returned in reverse
                order (from oldest to newest, instead of the default newest
                to oldest). This also means that the meaning of `offset_id`
                and `offset_date` parameters is reversed, although they will
                still be exclusive. `min_id` becomes equivalent to `offset_id`
                instead of being `max_id` as well since messages are returned
                in ascending order.

                You cannot use this if both `entity` and `ids` are ``None``.

            _total (`list`, optional):
                A single-item list to pass the total parameter by reference.

        Yields:
            Instances of `telethon.tl.custom.message.Message`.

        Notes:
            Telegram's flood wait limit for :tl:`GetHistoryRequest` seems to
            be around 30 seconds per 3000 messages, therefore a sleep of 1
            second is the default for this limit (or above). You may need
            an higher limit, so you're free to set the ``batch_size`` that
            you think may be good.
        """
<<<<<<< HEAD
        # It's possible to get messages by ID without their entity, so only
        # fetch the input version if we're not using IDs or if it was given.
        if not ids or entity:
            entity = self.get_input_entity(entity)
=======
        # Note that entity being ``None`` is intended to get messages by
        # ID under no specific chat, and also to request a global search.
        if entity:
            entity = await self.get_input_entity(entity)
>>>>>>> 80a5e709

        if ids:
            if not utils.is_list_like(ids):
                ids = (ids,)
            if reverse:
                ids = list(reversed(ids))
            for x in self._iter_ids(entity, ids, total=_total):
                yield (x)
            return

        # Telegram doesn't like min_id/max_id. If these IDs are low enough
        # (starting from last_id - 100), the request will return nothing.
        #
        # We can emulate their behaviour locally by setting offset = max_id
        # and simply stopping once we hit a message with ID <= min_id.
        if reverse:
            offset_id = max(offset_id, min_id)
            if offset_id and max_id:
                if max_id - offset_id <= 1:
                    return

            if not max_id:
                max_id = float('inf')
        else:
            offset_id = max(offset_id, max_id)
            if offset_id and min_id:
                if offset_id - min_id <= 1:
                    return

        if reverse:
            if offset_id:
                offset_id += 1
            else:
                offset_id = 1

        from_id = None
        limit = float('inf') if limit is None else int(limit)
        if not entity:
            if reverse:
                raise ValueError('Cannot reverse global search')

            reverse = None
            request = functions.messages.SearchGlobalRequest(
                q=search or '',
                offset_date=offset_date,
                offset_peer=types.InputPeerEmpty(),
                offset_id=offset_id,
                limit=1
            )
        elif search is not None or filter or from_user:
            if filter is None:
                filter = types.InputMessagesFilterEmpty()
            request = functions.messages.SearchRequest(
                peer=entity,
                q=search or '',
                filter=filter() if isinstance(filter, type) else filter,
                min_date=None,
                max_date=offset_date,
                offset_id=offset_id,
                add_offset=add_offset,
                limit=0,  # Search actually returns 0 items if we ask it to
                max_id=0,
                min_id=0,
                hash=0,
                from_id=(
                    self.get_input_entity(from_user)
                    if from_user else None
                )
            )
            if isinstance(entity, types.InputPeerUser):
                # Telegram completely ignores `from_id` in private
                # chats, so we need to do this check client-side.
                if isinstance(request.from_id, types.InputPeerSelf):
                    from_id = (self.get_me(input_peer=True)).user_id
                else:
                    from_id = request.from_id
        else:
            request = functions.messages.GetHistoryRequest(
                peer=entity,
                limit=1,
                offset_date=offset_date,
                offset_id=offset_id,
                min_id=0,
                max_id=0,
                add_offset=add_offset,
                hash=0
            )

        if limit == 0:
            if not _total:
                return
            # No messages, but we still need to know the total message count
            result = self(request)
            if isinstance(result, types.messages.MessagesNotModified):
                _total[0] = result.count
            else:
                _total[0] = getattr(result, 'count', len(result.messages))
            return

        if wait_time is None:
            wait_time = 1 if limit > 3000 else 0

        have = 0
        last_id = 0 if reverse else float('inf')

        # Telegram has a hard limit of 100.
        # We don't need to fetch 100 if the limit is less.
        batch_size = min(max(batch_size, 1), min(100, limit))

        # Use a negative offset to work around reversing the results
        if reverse:
            request.add_offset -= batch_size

        while have < limit:
            start = time.time()

            request.limit = min(limit - have, batch_size)
            if reverse and request.limit != batch_size:
                # Last batch needs special care if we're on reverse
                request.add_offset += batch_size - request.limit + 1

            r = self(request)
            if _total:
                _total[0] = getattr(r, 'count', len(r.messages))

            entities = {utils.get_peer_id(x): x
                        for x in itertools.chain(r.users, r.chats)}

            messages = reversed(r.messages) if reverse else r.messages
            for message in messages:
                if (isinstance(message, types.MessageEmpty)
                        or from_id and message.from_id != from_id):
                    continue

                if reverse is None:
                    pass
                elif reverse:
                    if message.id <= last_id or message.id >= max_id:
                        return
                else:
                    if message.id >= last_id or message.id <= min_id:
                        return

                # There has been reports that on bad connections this method
                # was returning duplicated IDs sometimes. Using ``last_id``
                # is an attempt to avoid these duplicates, since the message
                # IDs are returned in descending order (or asc if reverse).
                last_id = message.id

<<<<<<< HEAD
                yield (custom.Message(self, message, entities, entity))
=======
                message._finish_init(self, entities, entity)
                await yield_(message)
>>>>>>> 80a5e709
                have += 1

            if len(r.messages) < request.limit:
                break

            # Find the first message that's not empty (in some rare cases
            # it can happen that the last message is :tl:`MessageEmpty`)
            last_message = None
            messages = r.messages if reverse else reversed(r.messages)
            for m in messages:
                if not isinstance(m, types.MessageEmpty):
                    last_message = m
                    break

            if last_message is None:
                # There are some cases where all the messages we get start
                # being empty. This can happen on migrated mega-groups if
                # the history was cleared, and we're using search. Telegram
                # acts incredibly weird sometimes. Messages are returned but
                # only "empty", not their contents. If this is the case we
                # should just give up since there won't be any new Message.
                break
            else:
                request.offset_id = last_message.id
                if isinstance(request, functions.messages.SearchRequest):
                    request.max_date = last_message.date
                else:
                    # getHistory and searchGlobal call it offset_date
                    request.offset_date = last_message.date

                if isinstance(request, functions.messages.SearchGlobalRequest):
                    request.offset_peer = last_message.input_chat
                elif reverse:
                    # We want to skip the one we already have
                    request.add_offset -= 1

            time.sleep(
                max(wait_time - (time.time() - start), 0))

    def get_messages(self, *args, **kwargs):
        """
        Same as :meth:`iter_messages`, but returns a list instead
        with an additional ``.total`` attribute on the list.

        If the `limit` is not set, it will be 1 by default unless both
        `min_id` **and** `max_id` are set (as *named* arguments), in
        which case the entire range will be returned.

        This is so because any integer limit would be rather arbitrary and
        it's common to only want to fetch one message, but if a range is
        specified it makes sense that it should return the entirety of it.

        If `ids` is present in the *named* arguments and is not a list,
        a single :tl:`Message` will be returned for convenience instead
        of a list.
        """
        total = [0]
        kwargs['_total'] = total
        if len(args) == 1 and 'limit' not in kwargs:
            if 'min_id' in kwargs and 'max_id' in kwargs:
                kwargs['limit'] = None
            else:
                kwargs['limit'] = 1

        msgs = UserList()
        for x in self.iter_messages(*args, **kwargs):
            msgs.append(x)
        msgs.total = total[0]
        if 'ids' in kwargs and not utils.is_list_like(kwargs['ids']):
            return msgs[0]

        return msgs

    # endregion

    # region Message sending/editing/deleting

    def send_message(
            self, entity, message='', *, reply_to=None,
            parse_mode=utils.Default, link_preview=True, file=None,
            force_document=False, clear_draft=False, buttons=None,
            silent=None):
        """
        Sends the given message to the specified entity (user/chat/channel).

        The default parse mode is the same as the official applications
        (a custom flavour of markdown). ``**bold**, `code` or __italic__``
        are available. In addition you can send ``[links](https://example.com)``
        and ``[mentions](@username)`` (or using IDs like in the Bot API:
        ``[mention](tg://user?id=123456789)``) and ``pre`` blocks with three
        backticks.

        Sending a ``/start`` command with a parameter (like ``?start=data``)
        is also done through this method. Simply send ``'/start data'`` to
        the bot.

        Args:
            entity (`entity`):
                To who will it be sent.

            message (`str` | :tl:`Message`):
                The message to be sent, or another message object to resend.

                The maximum length for a message is 35,000 bytes or 4,096
                characters. Longer messages will not be sliced automatically,
                and you should slice them manually if the text to send is
                longer than said length.

            reply_to (`int` | :tl:`Message`, optional):
                Whether to reply to a message or not. If an integer is provided,
                it should be the ID of the message that it should reply to.

            parse_mode (`object`, optional):
                See the `TelegramClient.parse_mode` property for allowed
                values. Markdown parsing will be used by default.

            link_preview (`bool`, optional):
                Should the link preview be shown?

            file (`file`, optional):
                Sends a message with a file attached (e.g. a photo,
                video, audio or document). The ``message`` may be empty.

            force_document (`bool`, optional):
                Whether to send the given file as a document or not.

            clear_draft (`bool`, optional):
                Whether the existing draft should be cleared or not.
                Has no effect when sending a file.

            buttons (`list`, `custom.Button <telethon.tl.custom.button.Button>`,
            :tl:`KeyboardButton`):
                The matrix (list of lists), row list or button to be shown
                after sending the message. This parameter will only work if
                you have signed in as a bot. You can also pass your own
                :tl:`ReplyMarkup` here.

            silent (`bool`, optional):
                Whether the message should notify people in a broadcast
                channel or not. Defaults to ``False``, which means it will
                notify them. Set it to ``True`` to alter this behaviour.

        Returns:
            The sent `custom.Message <telethon.tl.custom.message.Message>`.
        """
        if file is not None:
            return self.send_file(
                entity, file, caption=message, reply_to=reply_to,
                parse_mode=parse_mode, force_document=force_document,
                buttons=buttons
            )
        elif not message:
            raise ValueError(
                'The message cannot be empty unless a file is provided'
            )

        entity = self.get_input_entity(entity)
        if isinstance(message, types.Message):
            if (message.media and not isinstance(
                    message.media, types.MessageMediaWebPage)):
                return self.send_file(
                    entity, message.media, caption=message.message,
                    entities=message.entities
                )

            if reply_to is not None:
                reply_id = utils.get_message_id(reply_to)
            else:
                if isinstance(entity, types.InputPeerSelf):
                    eid = utils.get_peer_id(self.get_me(input_peer=True))
                else:
                    eid = utils.get_peer_id(entity)

                if eid == utils.get_peer_id(message.to_id):
                    reply_id = message.reply_to_msg_id
                else:
                    reply_id = None

            if buttons is None:
                markup = message.reply_markup
            else:
                markup = self.build_reply_markup(buttons)

            if silent is None:
                silent = message.silent

            request = functions.messages.SendMessageRequest(
                peer=entity,
                message=message.message or '',
                silent=silent,
                reply_to_msg_id=reply_id,
                reply_markup=markup,
                entities=message.entities,
                clear_draft=clear_draft,
                no_webpage=not isinstance(
                    message.media, types.MessageMediaWebPage)
            )
            message = message.message
        else:
            message, msg_ent = self._parse_message_text(message,
                                                              parse_mode)
            request = functions.messages.SendMessageRequest(
                peer=entity,
                message=message,
                entities=msg_ent,
                no_webpage=not link_preview,
                reply_to_msg_id=utils.get_message_id(reply_to),
                clear_draft=clear_draft,
                silent=silent,
                reply_markup=self.build_reply_markup(buttons)
            )

        result = self(request)
        if isinstance(result, types.UpdateShortSentMessage):
            to_id, cls = utils.resolve_id(utils.get_peer_id(entity))
            message = types.Message(
                id=result.id,
                to_id=cls(to_id),
                message=message,
                date=result.date,
                out=result.out,
                media=result.media,
                entities=result.entities
            )
            message._finish_init(self, {}, entity)
            return message

        return self._get_response_message(request, result, entity)

<<<<<<< HEAD
    def forward_messages(self, entity, messages, from_peer=None):
=======
    async def forward_messages(self, entity, messages, from_peer=None,
                               *, silent=None):
>>>>>>> 80a5e709
        """
        Forwards the given message(s) to the specified entity.

        Args:
            entity (`entity`):
                To which entity the message(s) will be forwarded.

            messages (`list` | `int` | :tl:`Message`):
                The message(s) to forward, or their integer IDs.

            from_peer (`entity`):
                If the given messages are integer IDs and not instances
                of the ``Message`` class, this *must* be specified in
                order for the forward to work.

            silent (`bool`, optional):
                Whether the message should notify people in a broadcast
                channel or not. Defaults to ``False``, which means it will
                notify them. Set it to ``True`` to alter this behaviour.

        Returns:
            The list of forwarded `telethon.tl.custom.message.Message`,
            or a single one if a list wasn't provided as input.
        """
        single = not utils.is_list_like(messages)
        if single:
            messages = (messages,)

        if not from_peer:
            try:
                # On private chats (to_id = PeerUser), if the message is
                # not outgoing, we actually need to use "from_id" to get
                # the conversation on which the message was sent.
                from_peer = next(
                    m.from_id
                    if not m.out and isinstance(m.to_id, types.PeerUser)
                    else m.to_id for m in messages
                    if isinstance(m, types.Message)
                )
            except StopIteration:
                raise ValueError(
                    'from_chat must be given if integer IDs are used'
                )

        req = functions.messages.ForwardMessagesRequest(
            from_peer=from_peer,
            id=[m if isinstance(m, int) else m.id for m in messages],
            to_peer=entity,
            silent=silent
        )
        result = self(req)
        if isinstance(result, (types.Updates, types.UpdatesCombined)):
            entities = {utils.get_peer_id(x): x
                        for x in itertools.chain(result.users, result.chats)}
        else:
            entities = {}

        random_to_id = {}
        id_to_message = {}
        for update in result.updates:
            if isinstance(update, types.UpdateMessageID):
                random_to_id[update.random_id] = update.id
            elif isinstance(update, (
                    types.UpdateNewMessage, types.UpdateNewChannelMessage)):
                update.message._finish_init(self, entities, entity)
                id_to_message[update.message.id] = update.message

        result = [id_to_message[random_to_id[rnd]] for rnd in req.random_id]
        return result[0] if single else result

    def edit_message(
            self, entity, message=None, text=None,
            *, parse_mode=utils.Default, link_preview=True, file=None,
            buttons=None):
        """
        Edits the given message ID (to change its contents or disable preview).

        Args:
            entity (`entity` | :tl:`Message`):
                From which chat to edit the message. This can also be
                the message to be edited, and the entity will be inferred
                from it, so the next parameter will be assumed to be the
                message text.

            message (`int` | :tl:`Message` | `str`):
                The ID of the message (or :tl:`Message` itself) to be edited.
                If the `entity` was a :tl:`Message`, then this message will be
                treated as the new text.

            text (`str`, optional):
                The new text of the message. Does nothing if the `entity`
                was a :tl:`Message`.

            parse_mode (`object`, optional):
                See the `TelegramClient.parse_mode` property for allowed
                values. Markdown parsing will be used by default.

            link_preview (`bool`, optional):
                Should the link preview be shown?

            file (`str` | `bytes` | `file` | `media`, optional):
                The file object that should replace the existing media
                in the message.

            buttons (`list`, `custom.Button <telethon.tl.custom.button.Button>`,
            :tl:`KeyboardButton`):
                The matrix (list of lists), row list or button to be shown
                after sending the message. This parameter will only work if
                you have signed in as a bot. You can also pass your own
                :tl:`ReplyMarkup` here.

        Examples:

            >>> client = ...
            >>> message = client.send_message('username', 'hello')
            >>>
            >>> client.edit_message('username', message, 'hello!')
            >>> # or
            >>> client.edit_message('username', message.id, 'Hello')
            >>> # or
            >>> client.edit_message(message, 'Hello!')

        Raises:
            ``MessageAuthorRequiredError`` if you're not the author of the
            message but tried editing it anyway.

            ``MessageNotModifiedError`` if the contents of the message were
            not modified at all.

        Returns:
            The edited `telethon.tl.custom.message.Message`.
        """
        if isinstance(entity, types.Message):
            text = message  # Shift the parameters to the right
            message = entity
            entity = entity.to_id

        entity = self.get_input_entity(entity)
        text, msg_entities = self._parse_message_text(text, parse_mode)
        file_handle, media = self._file_to_media(file)
        request = functions.messages.EditMessageRequest(
            peer=entity,
            id=utils.get_message_id(message),
            message=text,
            no_webpage=not link_preview,
            entities=msg_entities,
            media=media,
            reply_markup=self.build_reply_markup(buttons)
        )
        msg = self._get_response_message(request, self(request), entity)
        self._cache_media(msg, file, file_handle)
        return msg

    def delete_messages(self, entity, message_ids, *, revoke=True):
        """
        Deletes a message from a chat, optionally "for everyone".

        Args:
            entity (`entity`):
                From who the message will be deleted. This can actually
                be ``None`` for normal chats, but **must** be present
                for channels and megagroups.

            message_ids (`list` | `int` | :tl:`Message`):
                The IDs (or ID) or messages to be deleted.

            revoke (`bool`, optional):
                Whether the message should be deleted for everyone or not.
                By default it has the opposite behaviour of official clients,
                and it will delete the message for everyone.
                This has no effect on channels or megagroups.

        Returns:
            A list of :tl:`AffectedMessages`, each item being the result
            for the delete calls of the messages in chunks of 100 each.
        """
        if not utils.is_list_like(message_ids):
            message_ids = (message_ids,)

        message_ids = (
            m.id if isinstance(m, (
                types.Message, types.MessageService, types.MessageEmpty))
            else int(m) for m in message_ids
        )

        entity = self.get_input_entity(entity) if entity else None
        if isinstance(entity, types.InputPeerChannel):
            return self([functions.channels.DeleteMessagesRequest(
                         entity, list(c)) for c in utils.chunks(message_ids)])
        else:
            return self([functions.messages.DeleteMessagesRequest(
                         list(c), revoke) for c in utils.chunks(message_ids)])

    # endregion

    # region Miscellaneous

    def send_read_acknowledge(
            self, entity, message=None, *, max_id=None, clear_mentions=False):
        """
        Sends a "read acknowledge" (i.e., notifying the given peer that we've
        read their messages, also known as the "double check").

        This effectively marks a message as read (or more than one) in the
        given conversation.

        Args:
            entity (`entity`):
                The chat where these messages are located.

            message (`list` | :tl:`Message`):
                Either a list of messages or a single message.

            max_id (`int`):
                Overrides messages, until which message should the
                acknowledge should be sent.

            clear_mentions (`bool`):
                Whether the mention badge should be cleared (so that
                there are no more mentions) or not for the given entity.

                If no message is provided, this will be the only action
                taken.
        """
        if max_id is None:
            if message:
                if utils.is_list_like(message):
                    max_id = max(msg.id for msg in message)
                else:
                    max_id = message.id
            elif not clear_mentions:
                raise ValueError(
                    'Either a message list or a max_id must be provided.')

        entity = self.get_input_entity(entity)
        if clear_mentions:
            self(functions.messages.ReadMentionsRequest(entity))
            if max_id is None:
                return True

        if max_id is not None:
            if isinstance(entity, types.InputPeerChannel):
                return self(functions.channels.ReadHistoryRequest(
                    entity, max_id=max_id))
            else:
                return self(functions.messages.ReadHistoryRequest(
                    entity, max_id=max_id))

        return False

    # endregion

    # endregion

    # region Private methods

    def _iter_ids(self, entity, ids, total):
        """
        Special case for `iter_messages` when it should only fetch some IDs.
        """
        if total:
            total[0] = len(ids)

        from_id = None  # By default, no need to validate from_id
<<<<<<< HEAD
        if isinstance(entity, types.InputPeerChannel):
            r = self(functions.channels.GetMessagesRequest(entity, ids))
=======
        if isinstance(entity, (types.InputChannel, types.InputPeerChannel)):
            r = await self(functions.channels.GetMessagesRequest(entity, ids))
>>>>>>> 80a5e709
        else:
            r = self(functions.messages.GetMessagesRequest(ids))
            if entity:
                from_id = utils.get_peer_id(entity)

        if isinstance(r, types.messages.MessagesNotModified):
            for _ in ids:
                yield (None)
            return

        entities = {utils.get_peer_id(x): x
                    for x in itertools.chain(r.users, r.chats)}

        # Telegram seems to return the messages in the order in which
        # we asked them for, so we don't need to check it ourselves.
        #
        # The passed message IDs may not belong to the desired entity
        # since the user can enter arbitrary numbers which can belong to
        # arbitrary chats. Validate these unless ``from_id is None``.
        for message in r.messages:
            if isinstance(message, types.MessageEmpty) or (
                    from_id and utils.get_peer_id(message.to_id) != from_id):
                yield (None)
            else:
<<<<<<< HEAD
                yield (custom.Message(self, message, entities, entity))
=======
                message._finish_init(self, entities, entity)
                await yield_(message)
>>>>>>> 80a5e709

    # endregion<|MERGE_RESOLUTION|>--- conflicted
+++ resolved
@@ -124,17 +124,10 @@
             an higher limit, so you're free to set the ``batch_size`` that
             you think may be good.
         """
-<<<<<<< HEAD
-        # It's possible to get messages by ID without their entity, so only
-        # fetch the input version if we're not using IDs or if it was given.
-        if not ids or entity:
-            entity = self.get_input_entity(entity)
-=======
         # Note that entity being ``None`` is intended to get messages by
         # ID under no specific chat, and also to request a global search.
         if entity:
-            entity = await self.get_input_entity(entity)
->>>>>>> 80a5e709
+            entity = self.get_input_entity(entity)
 
         if ids:
             if not utils.is_list_like(ids):
@@ -284,12 +277,8 @@
                 # IDs are returned in descending order (or asc if reverse).
                 last_id = message.id
 
-<<<<<<< HEAD
-                yield (custom.Message(self, message, entities, entity))
-=======
                 message._finish_init(self, entities, entity)
-                await yield_(message)
->>>>>>> 80a5e709
+                yield (message)
                 have += 1
 
             if len(r.messages) < request.limit:
@@ -519,12 +508,8 @@
 
         return self._get_response_message(request, result, entity)
 
-<<<<<<< HEAD
-    def forward_messages(self, entity, messages, from_peer=None):
-=======
-    async def forward_messages(self, entity, messages, from_peer=None,
-                               *, silent=None):
->>>>>>> 80a5e709
+    def forward_messages(self, entity, messages, from_peer=None,
+                         *, silent=None):
         """
         Forwards the given message(s) to the specified entity.
 
@@ -789,13 +774,8 @@
             total[0] = len(ids)
 
         from_id = None  # By default, no need to validate from_id
-<<<<<<< HEAD
-        if isinstance(entity, types.InputPeerChannel):
+        if isinstance(entity, (types.InputChannel, types.InputPeerChannel)):
             r = self(functions.channels.GetMessagesRequest(entity, ids))
-=======
-        if isinstance(entity, (types.InputChannel, types.InputPeerChannel)):
-            r = await self(functions.channels.GetMessagesRequest(entity, ids))
->>>>>>> 80a5e709
         else:
             r = self(functions.messages.GetMessagesRequest(ids))
             if entity:
@@ -820,11 +800,7 @@
                     from_id and utils.get_peer_id(message.to_id) != from_id):
                 yield (None)
             else:
-<<<<<<< HEAD
-                yield (custom.Message(self, message, entities, entity))
-=======
                 message._finish_init(self, entities, entity)
-                await yield_(message)
->>>>>>> 80a5e709
+                yield (message)
 
     # endregion