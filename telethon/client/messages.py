--- conflicted
+++ resolved
@@ -242,14 +242,8 @@
                 else:
                     request.max_date = last_message.date
 
-<<<<<<< HEAD
-            now = asyncio.get_event_loop().time()
             asyncio.sleep(
-                max(wait_time - (now - start), 0), loop=self._loop)
-=======
-            await asyncio.sleep(
                 max(wait_time - (time.time() - start), 0), loop=self._loop)
->>>>>>> ac2b10f2
 
     def get_messages(self, *args, **kwargs):
         """
