import concurrent.futures
import itertools
import logging
import random
import time

from .users import UserMethods
from .. import syncio, events, utils, errors
from ..tl import types, functions

__log__ = logging.getLogger(__name__)


class UpdateMethods(UserMethods):

    # region Public methods

    def _run_until_disconnected(self):
        try:
            self.disconnected.result()
        except KeyboardInterrupt:
            self.disconnect()

    def run_until_disconnected(self):
        """
        Runs the event loop until `disconnect` is called or if an error
        while connecting/sending/receiving occurs in the background. In
        the latter case, said error will ``raise`` so you have a chance
        to ``except`` it on your own code.

        If the loop is already running, this method returns a coroutine
        that you should on your own code.
        """
        return self._run_until_disconnected()

    def on(self, event):
        """
        Decorator helper method around `add_event_handler`. Example:

        >>> from telethon import TelegramClient, events
        >>> client = TelegramClient(...)
        >>>
        >>> @client.on(events.NewMessage)
        ... def handler(event):
        ...     ...
        ...
        >>>

        Args:
            event (`_EventBuilder` | `type`):
                The event builder class or instance to be used,
                for instance ``events.NewMessage``.
        """
        def decorator(f):
            self.add_event_handler(f, event)
            return f

        return decorator

    def add_event_handler(self, callback, event=None):
        """
        Registers the given callback to be called on the specified event.

        Args:
            callback (`callable`):
                The callable function accepting one parameter to be used.

            event (`_EventBuilder` | `type`, optional):
                The event builder class or instance to be used,
                for instance ``events.NewMessage``.

                If left unspecified, `telethon.events.raw.Raw` (the
                :tl:`Update` objects with no further processing) will
                be passed instead.
        """
        if isinstance(event, type):
            event = event()
        elif not event:
            event = events.Raw()

        self._events_pending_resolve.append(event)
        self._event_builders.append((event, callback))

    def remove_event_handler(self, callback, event=None):
        """
        Inverse operation of :meth:`add_event_handler`.

        If no event is given, all events for this callback are removed.
        Returns how many callbacks were removed.
        """
        found = 0
        if event and not isinstance(event, type):
            event = type(event)

        i = len(self._event_builders)
        while i:
            i -= 1
            ev, cb = self._event_builders[i]
            if cb == callback and (not event or isinstance(ev, event)):
                del self._event_builders[i]
                found += 1

        return found

    def list_event_handlers(self):
        """
        Lists all added event handlers, returning a list of pairs
        consisting of (callback, event).
        """
        return [(callback, event) for event, callback in self._event_builders]

    def catch_up(self):
        state = self.session.get_update_state(0)
        if not state or not state.pts:
            return

        self.session.catching_up = True
        try:
            while True:
                d = self(functions.updates.GetDifferenceRequest(
                    state.pts, state.date, state.qts))
                if isinstance(d, types.updates.DifferenceEmpty):
                    state.date = d.date
                    state.seq = d.seq
                    break
                elif isinstance(d, (types.updates.DifferenceSlice,
                                    types.updates.Difference)):
                    if isinstance(d, types.updates.Difference):
                        state = d.state
                    elif d.intermediate_state.pts > state.pts:
                        state = d.intermediate_state
                    else:
                        # TODO Figure out why other applications can rely on
                        # using always the intermediate_state to eventually
                        # reach a DifferenceEmpty, but that leads to an
                        # infinite loop here (so check against old pts to stop)
                        break

                    self._handle_update(types.Updates(
                        users=d.users,
                        chats=d.chats,
                        date=state.date,
                        seq=state.seq,
                        updates=d.other_updates + [
                            types.UpdateNewMessage(m, 0, 0)
                            for m in d.new_messages
                        ]
                    ))
                elif isinstance(d, types.updates.DifferenceTooLong):
                    break
        finally:
            self.session.set_update_state(0, state)
            self.session.catching_up = False

    # endregion

    # region Private methods

    def _handle_update(self, update):
        self.session.process_entities(update)
        if isinstance(update, (types.Updates, types.UpdatesCombined)):
            entities = {utils.get_peer_id(x): x for x in
                        itertools.chain(update.users, update.chats)}
            for u in update.updates:
                u._entities = entities
                self._handle_update(u)
        if isinstance(update, types.UpdateShort):
            self._handle_update(update.update)
        else:
            update._entities = getattr(update, '_entities', {})
<<<<<<< HEAD
            syncio.create_task(self._dispatch_update, update)
=======
            if self._updates_queue is None:
                self._loop.create_task(self._dispatch_update(update))
            else:
                self._updates_queue.put_nowait(update)
                if not self._dispatching_updates_queue.is_set():
                    self._dispatching_updates_queue.set()
                    self._loop.create_task(self._dispatch_queue_updates())
>>>>>>> d64eb7ea

        need_diff = False
        if hasattr(update, 'pts'):
            if self._state.pts and (update.pts - self._state.pts) > 1:
                need_diff = True
            self._state.pts = update.pts
        if hasattr(update, 'date'):
            self._state.date = update.date
        if hasattr(update, 'seq'):
            self._state.seq = update.seq

        # TODO make use of need_diff

    def _update_loop(self):
        # Pings' ID don't really need to be secure, just "random"
        rnd = lambda: random.randrange(-2**63, 2**63)
        while self.is_connected():
            try:
                concurrent.futures.wait([self.disconnected], timeout=60)
                continue  # We actually just want to act upon timeout
            except concurrent.futures.TimeoutError:
                pass
            except:
                continue  # Any disconnected exception should be ignored

            # We also don't really care about their result.
            # Just send them periodically.
            self._sender.send(functions.PingRequest(rnd()))

            # Entities and cached files are not saved when they are
            # inserted because this is a rather expensive operation
            # (default's sqlite3 takes ~0.1s to commit changes). Do
            # it every minute instead. No-op if there's nothing new.
            self.session.save()

            # We need to send some content-related request at least hourly
            # for Telegram to keep delivering updates, otherwise they will
            # just stop even if we're connected. Do so every 30 minutes.
            #
            # TODO Call getDifference instead since it's more relevant
            if time.time() - self._last_request > 30 * 60:
                if not self.is_user_authorized():
                    # What can be the user doing for so
                    # long without being logged in...?
                    continue

                self(functions.updates.GetStateRequest())

<<<<<<< HEAD
    def _dispatch_update(self, update):
=======
    async def _dispatch_queue_updates(self):
        while not self._updates_queue.empty():
            await self._dispatch_update(self._updates_queue.get_nowait())

        self._dispatching_updates_queue.clear()

    async def _dispatch_update(self, update):
>>>>>>> d64eb7ea
        if self._events_pending_resolve:
            if self._event_resolve_lock.locked():
                with self._event_resolve_lock:
                    pass
            else:
                with self._event_resolve_lock:
                    for event in self._events_pending_resolve:
                        event.resolve(self)

            self._events_pending_resolve.clear()

        for builder, callback in self._event_builders:
            event = builder.build(update)
            if event:
                if hasattr(event, '_set_client'):
                    event._set_client(self)
                else:
                    event._client = self

                event.original_update = update
                try:
                    callback(event)
                except events.StopPropagation:
                    __log__.debug(
                        "Event handler '{}' stopped chain of "
                        "propagation for event {}."
                            .format(callback.__name__,
                                    type(event).__name__)
                    )
                    break
                except:
                    __log__.exception('Unhandled exception on {}'
                                      .format(callback.__name__))

    def _handle_auto_reconnect(self):
        # Upon reconnection, we want to send getState
        # for Telegram to keep sending us updates.
        try:
            __log__.info('Asking for the current state after reconnect...')
            state = self(functions.updates.GetStateRequest())
            __log__.info('Got new state! %s', state)
        except errors.RPCError as e:
            __log__.info('Failed to get current state: %r', e)

    # endregion<|MERGE_RESOLUTION|>--- conflicted
+++ resolved
@@ -168,17 +168,13 @@
             self._handle_update(update.update)
         else:
             update._entities = getattr(update, '_entities', {})
-<<<<<<< HEAD
-            syncio.create_task(self._dispatch_update, update)
-=======
             if self._updates_queue is None:
-                self._loop.create_task(self._dispatch_update(update))
+                syncio.create_task(self._dispatch_update, update)
             else:
                 self._updates_queue.put_nowait(update)
                 if not self._dispatching_updates_queue.is_set():
                     self._dispatching_updates_queue.set()
-                    self._loop.create_task(self._dispatch_queue_updates())
->>>>>>> d64eb7ea
+                    syncio.create_task(self._dispatch_queue_updates)
 
         need_diff = False
         if hasattr(update, 'pts'):
@@ -227,17 +223,13 @@
 
                 self(functions.updates.GetStateRequest())
 
-<<<<<<< HEAD
+    def _dispatch_queue_updates(self):
+        while not self._updates_queue.empty():
+            self._dispatch_update(self._updates_queue.get_nowait())
+
+        self._dispatching_updates_queue.clear()
+
     def _dispatch_update(self, update):
-=======
-    async def _dispatch_queue_updates(self):
-        while not self._updates_queue.empty():
-            await self._dispatch_update(self._updates_queue.get_nowait())
-
-        self._dispatching_updates_queue.clear()
-
-    async def _dispatch_update(self, update):
->>>>>>> d64eb7ea
         if self._events_pending_resolve:
             if self._event_resolve_lock.locked():
                 with self._event_resolve_lock:
