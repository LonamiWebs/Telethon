import asyncio
import inspect
import itertools
import string
import typing

from .. import helpers, utils, hints, errors
from ..requestiter import RequestIter
from ..tl import types, functions, custom

if typing.TYPE_CHECKING:
    from .telegramclient import TelegramClient

_MAX_PARTICIPANTS_CHUNK_SIZE = 200
_MAX_ADMIN_LOG_CHUNK_SIZE = 100
_MAX_PROFILE_PHOTO_CHUNK_SIZE = 100


class _ChatAction:
    _str_mapping = {
        'typing': types.SendMessageTypingAction(),
        'contact': types.SendMessageChooseContactAction(),
        'game': types.SendMessageGamePlayAction(),
        'location': types.SendMessageGeoLocationAction(),

        'record-audio': types.SendMessageRecordAudioAction(),
        'record-voice': types.SendMessageRecordAudioAction(),  # alias
        'record-round': types.SendMessageRecordRoundAction(),
        'record-video': types.SendMessageRecordVideoAction(),

        'audio': types.SendMessageUploadAudioAction(1),
        'voice': types.SendMessageUploadAudioAction(1),  # alias
        'song': types.SendMessageUploadAudioAction(1),  # alias
        'round': types.SendMessageUploadRoundAction(1),
        'video': types.SendMessageUploadVideoAction(1),

        'photo': types.SendMessageUploadPhotoAction(1),
        'document': types.SendMessageUploadDocumentAction(1),
        'file': types.SendMessageUploadDocumentAction(1),  # alias

        'cancel': types.SendMessageCancelAction()
    }

    def __init__(self, client, chat, action, *, delay, auto_cancel):
        self._client = client
        self._chat = chat
        self._action = action
        self._delay = delay
        self._auto_cancel = auto_cancel
        self._request = None
        self._task = None
        self._running = False

    async def __aenter__(self):
        self._chat = await self._client.get_input_entity(self._chat)

        # Since `self._action` is passed by reference we can avoid
        # recreating the request all the time and still modify
        # `self._action.progress` directly in `progress`.
        self._request = functions.messages.SetTypingRequest(
            self._chat, self._action)

        self._running = True
        self._task = self._client.loop.create_task(self._update())
        return self

    async def __aexit__(self, *args):
        self._running = False
        if self._task:
            self._task.cancel()
            try:
                await self._task
            except asyncio.CancelledError:
                pass

            self._task = None

    __enter__ = helpers._sync_enter
    __exit__ = helpers._sync_exit

    async def _update(self):
        try:
            while self._running:
                await self._client(self._request)
                await asyncio.sleep(self._delay)
        except ConnectionError:
            pass
        except asyncio.CancelledError:
            if self._auto_cancel:
                await self._client(functions.messages.SetTypingRequest(
                    self._chat, types.SendMessageCancelAction()))

    def progress(self, current, total):
        if hasattr(self._action, 'progress'):
            self._action.progress = 100 * round(current / total)


class _ParticipantsIter(RequestIter):
    async def _init(self, entity, filter, search, aggressive):
        if isinstance(filter, type):
            if filter in (types.ChannelParticipantsBanned,
                          types.ChannelParticipantsKicked,
                          types.ChannelParticipantsSearch,
                          types.ChannelParticipantsContacts):
                # These require a `q` parameter (support types for convenience)
                filter = filter('')
            else:
                filter = filter()

        entity = await self.client.get_input_entity(entity)
        ty = helpers._entity_type(entity)
        if search and (filter or ty != helpers._EntityType.CHANNEL):
            # We need to 'search' ourselves unless we have a PeerChannel
            search = search.casefold()

            self.filter_entity = lambda ent: (
                search in utils.get_display_name(ent).casefold() or
                search in (getattr(ent, 'username', None) or '').casefold()
            )
        else:
            self.filter_entity = lambda ent: True

        # Only used for channels, but we should always set the attribute
        self.requests = []

        if ty == helpers._EntityType.CHANNEL:
            self.total = (await self.client(
                functions.channels.GetFullChannelRequest(entity)
            )).full_chat.participants_count

            if self.limit <= 0:
                raise StopAsyncIteration

            self.seen = set()
            if aggressive and not filter:
                self.requests.extend(functions.channels.GetParticipantsRequest(
                    channel=entity,
                    filter=types.ChannelParticipantsSearch(x),
                    offset=0,
                    limit=_MAX_PARTICIPANTS_CHUNK_SIZE,
                    hash=0
                ) for x in (search or string.ascii_lowercase))
            else:
                self.requests.append(functions.channels.GetParticipantsRequest(
                    channel=entity,
                    filter=filter or types.ChannelParticipantsSearch(search),
                    offset=0,
                    limit=_MAX_PARTICIPANTS_CHUNK_SIZE,
                    hash=0
                ))

        elif ty == helpers._EntityType.CHAT:
            full = await self.client(
                functions.messages.GetFullChatRequest(entity.chat_id))
            if not isinstance(
                    full.full_chat.participants, types.ChatParticipants):
                # ChatParticipantsForbidden won't have ``.participants``
                self.total = 0
                raise StopAsyncIteration

            self.total = len(full.full_chat.participants.participants)

            users = {user.id: user for user in full.users}
            for participant in full.full_chat.participants.participants:
                user = users[participant.user_id]
                if not self.filter_entity(user):
                    continue

                user = users[participant.user_id]
                user.participant = participant
                self.buffer.append(user)

            return True
        else:
            self.total = 1
            if self.limit != 0:
                user = await self.client.get_entity(entity)
                if self.filter_entity(user):
                    user.participant = None
                    self.buffer.append(user)

            return True

    async def _load_next_chunk(self):
        if not self.requests:
            return True

        # Only care about the limit for the first request
        # (small amount of people, won't be aggressive).
        #
        # Most people won't care about getting exactly 12,345
        # members so it doesn't really matter not to be 100%
        # precise with being out of the offset/limit here.
        self.requests[0].limit = min(
            self.limit - self.requests[0].offset, _MAX_PARTICIPANTS_CHUNK_SIZE)

        if self.requests[0].offset > self.limit:
            return True

        results = await self.client(self.requests)
        for i in reversed(range(len(self.requests))):
            participants = results[i]
            if not participants.users:
                self.requests.pop(i)
                continue

            self.requests[i].offset += len(participants.participants)
            users = {user.id: user for user in participants.users}
            for participant in participants.participants:
                user = users[participant.user_id]
                if not self.filter_entity(user) or user.id in self.seen:
                    continue

                self.seen.add(participant.user_id)
                user = users[participant.user_id]
                user.participant = participant
                self.buffer.append(user)


class _AdminLogIter(RequestIter):
    async def _init(
            self, entity, admins, search, min_id, max_id,
            join, leave, invite, restrict, unrestrict, ban, unban,
            promote, demote, info, settings, pinned, edit, delete,
            group_call
    ):
        if any((join, leave, invite, restrict, unrestrict, ban, unban,
                promote, demote, info, settings, pinned, edit, delete,
                group_call)):
            events_filter = types.ChannelAdminLogEventsFilter(
                join=join, leave=leave, invite=invite, ban=restrict,
                unban=unrestrict, kick=ban, unkick=unban, promote=promote,
                demote=demote, info=info, settings=settings, pinned=pinned,
                edit=edit, delete=delete, group_call=group_call
            )
        else:
            events_filter = None

        self.entity = await self.client.get_input_entity(entity)

        admin_list = []
        if admins:
            if not utils.is_list_like(admins):
                admins = (admins,)

            for admin in admins:
                admin_list.append(await self.client.get_input_entity(admin))

        self.request = functions.channels.GetAdminLogRequest(
            self.entity, q=search or '', min_id=min_id, max_id=max_id,
            limit=0, events_filter=events_filter, admins=admin_list or None
        )

    async def _load_next_chunk(self):
        self.request.limit = min(self.left, _MAX_ADMIN_LOG_CHUNK_SIZE)
        r = await self.client(self.request)
        entities = {utils.get_peer_id(x): x
                    for x in itertools.chain(r.users, r.chats)}

        self.request.max_id = min((e.id for e in r.events), default=0)
        for ev in r.events:
            if isinstance(ev.action,
                          types.ChannelAdminLogEventActionEditMessage):
                ev.action.prev_message._finish_init(
                    self.client, entities, self.entity)

                ev.action.new_message._finish_init(
                    self.client, entities, self.entity)

            elif isinstance(ev.action,
                            types.ChannelAdminLogEventActionDeleteMessage):
                ev.action.message._finish_init(
                    self.client, entities, self.entity)

            self.buffer.append(custom.AdminLogEvent(ev, entities))

        if len(r.events) < self.request.limit:
            return True


class _ProfilePhotoIter(RequestIter):
    async def _init(
            self, entity, offset, max_id
    ):
        entity = await self.client.get_input_entity(entity)
        ty = helpers._entity_type(entity)
        if ty == helpers._EntityType.USER:
            self.request = functions.photos.GetUserPhotosRequest(
                entity,
                offset=offset,
                max_id=max_id,
                limit=1
            )
        else:
            self.request = functions.messages.SearchRequest(
                peer=entity,
                q='',
                filter=types.InputMessagesFilterChatPhotos(),
                min_date=None,
                max_date=None,
                offset_id=0,
                add_offset=offset,
                limit=1,
                max_id=max_id,
                min_id=0,
                hash=0
            )

        if self.limit == 0:
            self.request.limit = 1
            result = await self.client(self.request)
            if isinstance(result, types.photos.Photos):
                self.total = len(result.photos)
            elif isinstance(result, types.messages.Messages):
                self.total = len(result.messages)
            else:
                # Luckily both photosSlice and messages have a count for total
                self.total = getattr(result, 'count', None)

    async def _load_next_chunk(self):
        self.request.limit = min(self.left, _MAX_PROFILE_PHOTO_CHUNK_SIZE)
        result = await self.client(self.request)

        if isinstance(result, types.photos.Photos):
            self.buffer = result.photos
            self.left = len(self.buffer)
            self.total = len(self.buffer)
        elif isinstance(result, types.messages.Messages):
            self.buffer = [x.action.photo for x in result.messages
                           if isinstance(x.action, types.MessageActionChatEditPhoto)]

            self.left = len(self.buffer)
            self.total = len(self.buffer)
        elif isinstance(result, types.photos.PhotosSlice):
            self.buffer = result.photos
            self.total = result.count
            if len(self.buffer) < self.request.limit:
                self.left = len(self.buffer)
            else:
                self.request.offset += len(result.photos)
        else:
            # Some broadcast channels have a photo that this request doesn't
            # retrieve for whatever random reason the Telegram server feels.
            #
            # This means the `total` count may be wrong but there's not much
            # that can be done around it (perhaps there are too many photos
            # and this is only a partial result so it's not possible to just
            # use the len of the result).
            self.total = getattr(result, 'count', None)

            # Unconditionally fetch the full channel to obtain this photo and
            # yield it with the rest (unless it's a duplicate).
            seen_id = None
            if isinstance(result, types.messages.ChannelMessages):
                channel = await self.client(functions.channels.GetFullChannelRequest(self.request.peer))
                photo = channel.full_chat.chat_photo
                if isinstance(photo, types.Photo):
                    self.buffer.append(photo)
                    seen_id = photo.id

            self.buffer.extend(
                x.action.photo for x in result.messages
                if isinstance(x.action, types.MessageActionChatEditPhoto)
                and x.action.photo.id != seen_id
            )

            if len(result.messages) < self.request.limit:
                self.left = len(self.buffer)
            elif result.messages:
                self.request.add_offset = 0
                self.request.offset_id = result.messages[-1].id


class ChatMethods:

    # region Public methods

    def iter_participants(
            self: 'TelegramClient',
            entity: 'hints.EntityLike',
            limit: float = None,
            *,
            search: str = '',
            filter: 'types.TypeChannelParticipantsFilter' = None,
            aggressive: bool = False) -> _ParticipantsIter:
        """
        Iterator over the participants belonging to the specified chat.

        The order is unspecified.

        Arguments
            entity (`entity`):
                The entity from which to retrieve the participants list.

            limit (`int`):
                Limits amount of participants fetched.

            search (`str`, optional):
                Look for participants with this string in name/username.

                If ``aggressive is True``, the symbols from this string will
                be used.

            filter (:tl:`ChannelParticipantsFilter`, optional):
                The filter to be used, if you want e.g. only admins
                Note that you might not have permissions for some filter.
                This has no effect for normal chats or users.

                .. note::

                    The filter :tl:`ChannelParticipantsBanned` will return
                    *restricted* users. If you want *banned* users you should
                    use :tl:`ChannelParticipantsKicked` instead.

            aggressive (`bool`, optional):
                Aggressively looks for all participants in the chat.

                This is useful for channels since 20 July 2018,
                Telegram added a server-side limit where only the
                first 200 members can be retrieved. With this flag
                set, more than 200 will be often be retrieved.

                This has no effect if a ``filter`` is given.

        Yields
            The :tl:`User` objects returned by :tl:`GetParticipantsRequest`
            with an additional ``.participant`` attribute which is the
            matched :tl:`ChannelParticipant` type for channels/megagroups
            or :tl:`ChatParticipants` for normal chats.

        Example
            .. code-block:: python

                # Show all user IDs in a chat
                async for user in client.iter_participants(chat):
                    print(user.id)

                # Search by name
                async for user in client.iter_participants(chat, search='name'):
                    print(user.username)

                # Filter by admins
                from telethon.tl.types import ChannelParticipantsAdmins
                async for user in client.iter_participants(chat, filter=ChannelParticipantsAdmins):
                    print(user.first_name)
        """
        return _ParticipantsIter(
            self,
            limit,
            entity=entity,
            filter=filter,
            search=search,
            aggressive=aggressive
        )

    async def get_participants(
            self: 'TelegramClient',
            *args,
            **kwargs) -> 'hints.TotalList':
        """
        Same as `iter_participants()`, but returns a
        `TotalList <telethon.helpers.TotalList>` instead.

        Example
            .. code-block:: python

                users = await client.get_participants(chat)
                print(users[0].first_name)

                for user in users:
                    if user.username is not None:
                        print(user.username)
        """
        return await self.iter_participants(*args, **kwargs).collect()

    get_participants.__signature__ = inspect.signature(iter_participants)

    def iter_admin_log(
            self: 'TelegramClient',
            entity: 'hints.EntityLike',
            limit: float = None,
            *,
            max_id: int = 0,
            min_id: int = 0,
            search: str = None,
            admins: 'hints.EntitiesLike' = None,
            join: bool = None,
            leave: bool = None,
            invite: bool = None,
            restrict: bool = None,
            unrestrict: bool = None,
            ban: bool = None,
            unban: bool = None,
            promote: bool = None,
            demote: bool = None,
            info: bool = None,
            settings: bool = None,
            pinned: bool = None,
            edit: bool = None,
            delete: bool = None,
            group_call: bool = None) -> _AdminLogIter:
        """
        Iterator over the admin log for the specified channel.

        The default order is from the most recent event to to the oldest.

        Note that you must be an administrator of it to use this method.

        If none of the filters are present (i.e. they all are `None`),
        *all* event types will be returned. If at least one of them is
        `True`, only those that are true will be returned.

        Arguments
            entity (`entity`):
                The channel entity from which to get its admin log.

            limit (`int` | `None`, optional):
                Number of events to be retrieved.

                The limit may also be `None`, which would eventually return
                the whole history.

            max_id (`int`):
                All the events with a higher (newer) ID or equal to this will
                be excluded.

            min_id (`int`):
                All the events with a lower (older) ID or equal to this will
                be excluded.

            search (`str`):
                The string to be used as a search query.

            admins (`entity` | `list`):
                If present, the events will be filtered by these admins
                (or single admin) and only those caused by them will be
                returned.

            join (`bool`):
                If `True`, events for when a user joined will be returned.

            leave (`bool`):
                If `True`, events for when a user leaves will be returned.

            invite (`bool`):
                If `True`, events for when a user joins through an invite
                link will be returned.

            restrict (`bool`):
                If `True`, events with partial restrictions will be
                returned. This is what the API calls "ban".

            unrestrict (`bool`):
                If `True`, events removing restrictions will be returned.
                This is what the API calls "unban".

            ban (`bool`):
                If `True`, events applying or removing all restrictions will
                be returned. This is what the API calls "kick" (restricting
                all permissions removed is a ban, which kicks the user).

            unban (`bool`):
                If `True`, events removing all restrictions will be
                returned. This is what the API calls "unkick".

            promote (`bool`):
                If `True`, events with admin promotions will be returned.

            demote (`bool`):
                If `True`, events with admin demotions will be returned.

            info (`bool`):
                If `True`, events changing the group info will be returned.

            settings (`bool`):
                If `True`, events changing the group settings will be
                returned.

            pinned (`bool`):
                If `True`, events of new pinned messages will be returned.

            edit (`bool`):
                If `True`, events of message edits will be returned.

            delete (`bool`):
                If `True`, events of message deletions will be returned.

            group_call (`bool`):
                If `True`, events related to group calls will be returned.

        Yields
            Instances of `AdminLogEvent <telethon.tl.custom.adminlogevent.AdminLogEvent>`.

        Example
            .. code-block:: python

                async for event in client.iter_admin_log(channel):
                    if event.changed_title:
                        print('The title changed from', event.old, 'to', event.new)
        """
        return _AdminLogIter(
            self,
            limit,
            entity=entity,
            admins=admins,
            search=search,
            min_id=min_id,
            max_id=max_id,
            join=join,
            leave=leave,
            invite=invite,
            restrict=restrict,
            unrestrict=unrestrict,
            ban=ban,
            unban=unban,
            promote=promote,
            demote=demote,
            info=info,
            settings=settings,
            pinned=pinned,
            edit=edit,
            delete=delete,
            group_call=group_call
        )

    async def get_admin_log(
            self: 'TelegramClient',
            *args,
            **kwargs) -> 'hints.TotalList':
        """
        Same as `iter_admin_log()`, but returns a ``list`` instead.

        Example
            .. code-block:: python

                # Get a list of deleted message events which said "heck"
                events = await client.get_admin_log(channel, search='heck', delete=True)

                # Print the old message before it was deleted
                print(events[0].old)
        """
        return await self.iter_admin_log(*args, **kwargs).collect()

    get_admin_log.__signature__ = inspect.signature(iter_admin_log)

    def iter_profile_photos(
            self: 'TelegramClient',
            entity: 'hints.EntityLike',
            limit: int = None,
            *,
            offset: int = 0,
            max_id: int = 0) -> _ProfilePhotoIter:
        """
        Iterator over a user's profile photos or a chat's photos.

        The order is from the most recent photo to the oldest.

        Arguments
            entity (`entity`):
                The entity from which to get the profile or chat photos.

            limit (`int` | `None`, optional):
                Number of photos to be retrieved.

                The limit may also be `None`, which would eventually all
                the photos that are still available.

            offset (`int`):
                How many photos should be skipped before returning the first one.

            max_id (`int`):
                The maximum ID allowed when fetching photos.

        Yields
            Instances of :tl:`Photo`.

        Example
            .. code-block:: python

                # Download all the profile photos of some user
                async for photo in client.iter_profile_photos(user):
                    await client.download_media(photo)
        """
        return _ProfilePhotoIter(
            self,
            limit,
            entity=entity,
            offset=offset,
            max_id=max_id
        )

    async def get_profile_photos(
            self: 'TelegramClient',
            *args,
            **kwargs) -> 'hints.TotalList':
        """
        Same as `iter_profile_photos()`, but returns a
        `TotalList <telethon.helpers.TotalList>` instead.

        Example
            .. code-block:: python

                # Get the photos of a channel
                photos = await client.get_profile_photos(channel)

                # Download the oldest photo
                await client.download_media(photos[-1])
        """
        return await self.iter_profile_photos(*args, **kwargs).collect()

    get_profile_photos.__signature__ = inspect.signature(iter_profile_photos)

    def action(
            self: 'TelegramClient',
            entity: 'hints.EntityLike',
            action: 'typing.Union[str, types.TypeSendMessageAction]',
            *,
            delay: float = 4,
            auto_cancel: bool = True) -> 'typing.Union[_ChatAction, typing.Coroutine]':
        """
        Returns a context-manager object to represent a "chat action".

        Chat actions indicate things like "user is typing", "user is
        uploading a photo", etc.

        If the action is ``'cancel'``, you should just ``await`` the result,
        since it makes no sense to use a context-manager for it.

        See the example below for intended usage.

        Arguments
            entity (`entity`):
                The entity where the action should be showed in.

            action (`str` | :tl:`SendMessageAction`):
                The action to show. You can either pass a instance of
                :tl:`SendMessageAction` or better, a string used while:

                * ``'typing'``: typing a text message.
                * ``'contact'``: choosing a contact.
                * ``'game'``: playing a game.
                * ``'location'``: choosing a geo location.
                * ``'record-audio'``: recording a voice note.
                  You may use ``'record-voice'`` as alias.
                * ``'record-round'``: recording a round video.
                * ``'record-video'``: recording a normal video.
                * ``'audio'``: sending an audio file (voice note or song).
                  You may use ``'voice'`` and ``'song'`` as aliases.
                * ``'round'``: uploading a round video.
                * ``'video'``: uploading a video file.
                * ``'photo'``: uploading a photo.
                * ``'document'``: uploading a document file.
                  You may use ``'file'`` as alias.
                * ``'cancel'``: cancel any pending action in this chat.

                Invalid strings will raise a ``ValueError``.

            delay (`int` | `float`):
                The delay, in seconds, to wait between sending actions.
                For example, if the delay is 5 and it takes 7 seconds to
                do something, three requests will be made at 0s, 5s, and
                7s to cancel the action.

            auto_cancel (`bool`):
                Whether the action should be cancelled once the context
                manager exists or not. The default is `True`, since
                you don't want progress to be shown when it has already
                completed.

        Returns
            Either a context-manager object or a coroutine.

        Example
            .. code-block:: python

                # Type for 2 seconds, then send a message
                async with client.action(chat, 'typing'):
                    await asyncio.sleep(2)
                    await client.send_message(chat, 'Hello world! I type slow ^^')

                # Cancel any previous action
                await client.action(chat, 'cancel')

                # Upload a document, showing its progress (most clients ignore this)
                async with client.action(chat, 'document') as action:
                    await client.send_file(chat, zip_file, progress_callback=action.progress)
        """
        if isinstance(action, str):
            try:
                action = _ChatAction._str_mapping[action.lower()]
            except KeyError:
                raise ValueError(
                    'No such action "{}"'.format(action)) from None
        elif not isinstance(action, types.TLObject) or action.SUBCLASS_OF_ID != 0x20b2cc21:
            # 0x20b2cc21 = crc32(b'SendMessageAction')
            if isinstance(action, type):
                raise ValueError('You must pass an instance, not the class')
            else:
                raise ValueError('Cannot use {} as action'.format(action))

        if isinstance(action, types.SendMessageCancelAction):
            # ``SetTypingRequest.resolve`` will get input peer of ``entity``.
            return self(functions.messages.SetTypingRequest(
                entity, types.SendMessageCancelAction()))

        return _ChatAction(
            self, entity, action, delay=delay, auto_cancel=auto_cancel)

    async def edit_admin(
            self: 'TelegramClient',
            entity: 'hints.EntityLike',
            user: 'hints.EntityLike',
            *,
            change_info: bool = None,
            post_messages: bool = None,
            edit_messages: bool = None,
            delete_messages: bool = None,
            ban_users: bool = None,
            invite_users: bool = None,
            pin_messages: bool = None,
            add_admins: bool = None,
            manage_call: bool = True,
            anonymous: bool = None,
            is_admin: bool = None,
            title: str = None) -> types.Updates:
        """
        Edits admin permissions for someone in a chat.

        Raises an error if a wrong combination of rights are given
        (e.g. you don't have enough permissions to grant one).

        Unless otherwise stated, permissions will work in channels and megagroups.

        Arguments
            entity (`entity`):
                The channel, megagroup or chat where the promotion should happen.

            user (`entity`):
                The user to be promoted.

            change_info (`bool`, optional):
                Whether the user will be able to change info.

            post_messages (`bool`, optional):
                Whether the user will be able to post in the channel.
                This will only work in broadcast channels.

            edit_messages (`bool`, optional):
                Whether the user will be able to edit messages in the channel.
                This will only work in broadcast channels.

            delete_messages (`bool`, optional):
                Whether the user will be able to delete messages.

            ban_users (`bool`, optional):
                Whether the user will be able to ban users.

            invite_users (`bool`, optional):
                Whether the user will be able to invite users. Needs some testing.

            pin_messages (`bool`, optional):
                Whether the user will be able to pin messages.

            add_admins (`bool`, optional):
                Whether the user will be able to add admins.

            manage_call (`bool`, optional):
                Whether the user will be able to manage group calls.

            anonymous (`bool`, optional):
                Whether the user will remain anonymous when sending messages.
                The sender of the anonymous messages becomes the group itself.

                .. note::

                    Users may be able to identify the anonymous admin by its
                    custom title, so additional care is needed when using both
                    ``anonymous`` and custom titles. For example, if multiple
                    anonymous admins share the same title, users won't be able
                    to distinguish them.

            is_admin (`bool`, optional):
                Whether the user will be an admin in the chat.
                This will only work in small group chats.
                Whether the user will be an admin in the chat. This is the
                only permission available in small group chats, and when
                used in megagroups, all non-explicitly set permissions will
                have this value.

                Essentially, only passing ``is_admin=True`` will grant all
                permissions, but you can still disable those you need.

            title (`str`, optional):
                The custom title (also known as "rank") to show for this admin.
                This text will be shown instead of the "admin" badge.
                This will only work in channels and megagroups.

                When left unspecified or empty, the default localized "admin"
                badge will be shown.

        Returns
            The resulting :tl:`Updates` object.

        Example
            .. code-block:: python

                # Allowing `user` to pin messages in `chat`
                await client.edit_admin(chat, user, pin_messages=True)

                # Granting all permissions except for `add_admins`
                await client.edit_admin(chat, user, is_admin=True, add_admins=False)
        """
        entity = await self.get_input_entity(entity)
        user = await self.get_input_entity(user)
        ty = helpers._entity_type(user)
        if ty != helpers._EntityType.USER:
            raise ValueError('You must pass a user entity')

        perm_names = (
            'change_info', 'post_messages', 'edit_messages', 'delete_messages',
            'ban_users', 'invite_users', 'pin_messages', 'add_admins',
            'anonymous', 'manage_call',
        )

        ty = helpers._entity_type(entity)
        if ty == helpers._EntityType.CHANNEL:
            # If we try to set these permissions in a megagroup, we
            # would get a RIGHT_FORBIDDEN. However, it makes sense
            # that an admin can post messages, so we want to avoid the error
            if post_messages or edit_messages:
                # TODO get rid of this once sessions cache this information
                if entity.channel_id not in self._megagroup_cache:
                    full_entity = await self.get_entity(entity)
                    self._megagroup_cache[entity.channel_id] = full_entity.megagroup

                if self._megagroup_cache[entity.channel_id]:
                    post_messages = None
                    edit_messages = None

            perms = locals()
            return await self(functions.channels.EditAdminRequest(entity, user, types.ChatAdminRights(**{
                # A permission is its explicit (not-None) value or `is_admin`.
                # This essentially makes `is_admin` be the default value.
                name: perms[name] if perms[name] is not None else is_admin
                for name in perm_names
            }), rank=title or ''))

        elif ty == helpers._EntityType.CHAT:
            # If the user passed any permission in a small
            # group chat, they must be a full admin to have it.
            if is_admin is None:
                is_admin = any(locals()[x] for x in perm_names)

            return await self(functions.messages.EditChatAdminRequest(
                entity, user, is_admin=is_admin))

        else:
            raise ValueError(
                'You can only edit permissions in groups and channels')

    async def edit_permissions(
            self: 'TelegramClient',
            entity: 'hints.EntityLike',
            user: 'typing.Optional[hints.EntityLike]' = None,
            until_date: 'hints.DateLike' = None,
            *,
            view_messages: bool = True,
            send_messages: bool = True,
            send_media: bool = True,
            send_stickers: bool = True,
            send_gifs: bool = True,
            send_games: bool = True,
            send_inline: bool = True,
            embed_link_previews: bool = True,
            send_polls: bool = True,
            change_info: bool = True,
            invite_users: bool = True,
            pin_messages: bool = True) -> types.Updates:
        """
        Edits user restrictions in a chat.

        Set an argument to `False` to apply a restriction (i.e. remove
        the permission), or omit them to use the default `True` (i.e.
        don't apply a restriction).

        Raises an error if a wrong combination of rights are given
        (e.g. you don't have enough permissions to revoke one).

        By default, each boolean argument is `True`, meaning that it
        is true that the user has access to the default permission
        and may be able to make use of it.

        If you set an argument to `False`, then a restriction is applied
        regardless of the default permissions.

        It is important to note that `True` does *not* mean grant, only
        "don't restrict", and this is where the default permissions come
        in. A user may have not been revoked the ``pin_messages`` permission
        (it is `True`) but they won't be able to use it if the default
        permissions don't allow it either.

        Arguments
            entity (`entity`):
                The channel or megagroup where the restriction should happen.

            user (`entity`, optional):
                If specified, the permission will be changed for the specific user.
                If left as `None`, the default chat permissions will be updated.

            until_date (`DateLike`, optional):
                When the user will be unbanned.

                If the due date or duration is longer than 366 days or shorter than
                30 seconds, the ban will be forever. Defaults to ``0`` (ban forever).

            view_messages (`bool`, optional):
                Whether the user is able to view messages or not.
                Forbidding someone from viewing messages equals to banning them.
                This will only work if ``user`` is set.

            send_messages (`bool`, optional):
                Whether the user is able to send messages or not.

            send_media (`bool`, optional):
                Whether the user is able to send media or not.

            send_stickers (`bool`, optional):
                Whether the user is able to send stickers or not.

            send_gifs (`bool`, optional):
                Whether the user is able to send animated gifs or not.

            send_games (`bool`, optional):
                Whether the user is able to send games or not.

            send_inline (`bool`, optional):
                Whether the user is able to use inline bots or not.

            embed_link_previews (`bool`, optional):
                Whether the user is able to enable the link preview in the
                messages they send. Note that the user will still be able to
                send messages with links if this permission is removed, but
                these links won't display a link preview.

            send_polls (`bool`, optional):
                Whether the user is able to send polls or not.

            change_info (`bool`, optional):
                Whether the user is able to change info or not.

            invite_users (`bool`, optional):
                Whether the user is able to invite other users or not.

            pin_messages (`bool`, optional):
                Whether the user is able to pin messages or not.

        Returns
            The resulting :tl:`Updates` object.

        Example
            .. code-block:: python

                from datetime import timedelta

                # Banning `user` from `chat` for 1 minute
                await client.edit_permissions(chat, user, timedelta(minutes=1),
                                              view_messages=False)

                # Banning `user` from `chat` forever
                await client.edit_permissions(chat, user, view_messages=False)

                # Kicking someone (ban + un-ban)
                await client.edit_permissions(chat, user, view_messages=False)
                await client.edit_permissions(chat, user)
        """
        entity = await self.get_input_entity(entity)
        ty = helpers._entity_type(entity)
        if ty != helpers._EntityType.CHANNEL:
            raise ValueError('You must pass either a channel or a supergroup')

        rights = types.ChatBannedRights(
            until_date=until_date,
            view_messages=not view_messages,
            send_messages=not send_messages,
            send_media=not send_media,
            send_stickers=not send_stickers,
            send_gifs=not send_gifs,
            send_games=not send_games,
            send_inline=not send_inline,
            embed_links=not embed_link_previews,
            send_polls=not send_polls,
            change_info=not change_info,
            invite_users=not invite_users,
            pin_messages=not pin_messages
        )

        if user is None:
            return await self(functions.messages.EditChatDefaultBannedRightsRequest(
                peer=entity,
                banned_rights=rights
            ))

        user = await self.get_input_entity(user)
        ty = helpers._entity_type(user)
        if ty != helpers._EntityType.USER:
            raise ValueError('You must pass a user entity')

        if isinstance(user, types.InputPeerSelf):
            raise ValueError('You cannot restrict yourself')

        return await self(functions.channels.EditBannedRequest(
            channel=entity,
            participant=user,
            banned_rights=rights
        ))

    async def kick_participant(
            self: 'TelegramClient',
            entity: 'hints.EntityLike',
            user: 'typing.Optional[hints.EntityLike]'
    ):
        """
        Kicks a user from a chat.

        Kicking yourself (``'me'``) will result in leaving the chat.

        .. note::

            Attempting to kick someone who was banned will remove their
            restrictions (and thus unbanning them), since kicking is just
            ban + unban.

        Arguments
            entity (`entity`):
                The channel or chat where the user should be kicked from.

            user (`entity`, optional):
                The user to kick.

        Returns
            Returns the service `Message <telethon.tl.custom.message.Message>`
            produced about a user being kicked, if any.

        Example
            .. code-block:: python

                # Kick some user from some chat, and deleting the service message
                msg = await client.kick_participant(chat, user)
                await msg.delete()

                # Leaving chat
                await client.kick_participant(chat, 'me')
        """
        entity = await self.get_input_entity(entity)
        user = await self.get_input_entity(user)
        if helpers._entity_type(user) != helpers._EntityType.USER:
            raise ValueError('You must pass a user entity')

        ty = helpers._entity_type(entity)
        if ty == helpers._EntityType.CHAT:
            resp = await self(functions.messages.DeleteChatUserRequest(entity.chat_id, user))
        elif ty == helpers._EntityType.CHANNEL:
            if isinstance(user, types.InputPeerSelf):
                # Despite no longer being in the channel, the account still
                # seems to get the service message.
                resp = await self(functions.channels.LeaveChannelRequest(entity))
            else:
                resp = await self(functions.channels.EditBannedRequest(
                    channel=entity,
                    participant=user,
                    banned_rights=types.ChatBannedRights(
                        until_date=None, view_messages=True)
                ))
                await asyncio.sleep(0.5)
                await self(functions.channels.EditBannedRequest(
                    channel=entity,
                    participant=user,
                    banned_rights=types.ChatBannedRights(until_date=None)
                ))
        else:
            raise ValueError('You must pass either a channel or a chat')

        return self._get_response_message(None, resp, entity)

    async def get_permissions(
            self: 'TelegramClient',
            entity: 'hints.EntityLike',
            user: 'hints.EntityLike'
    ) -> 'typing.Optional[custom.ParticipantPermissions]':
        """
        Fetches the permissions of a user in a specific chat or channel.

        .. note::

            This request has to fetch the entire chat for small group chats,
            which can get somewhat expensive, so use of a cache is advised.

        Arguments
            entity (`entity`):
                The channel or chat the user is participant of.

            user (`entity`):
                Target user.

        Returns
            A `ParticipantPermissions <telethon.tl.custom.participantpermissions.ParticipantPermissions>`
            instance. Refer to its documentation to see what properties are
            available.

        Example
            .. code-block:: python

                permissions = await client.get_permissions(chat, user)
                if permissions.is_admin:
                    # do something
        """
        entity = await self.get_input_entity(entity)
        user = await self.get_input_entity(user)
        if helpers._entity_type(user) != helpers._EntityType.USER:
            raise ValueError('You must pass a user entity')
        if helpers._entity_type(entity) == helpers._EntityType.CHANNEL:
            participant = await self(functions.channels.GetParticipantRequest(
                entity,
                user
            ))
            return custom.ParticipantPermissions(participant.participant, False)
        elif helpers._entity_type(entity) == helpers._EntityType.CHAT:
            chat = await self(functions.messages.GetFullChatRequest(
                entity
            ))
            if isinstance(user, types.InputPeerSelf):
                user = await self.get_me(input_peer=True)
            for participant in chat.full_chat.participants.participants:
                if participant.user_id == user.user_id:
                    return custom.ParticipantPermissions(participant, True)
            raise errors.UserNotParticipantError(None)

        raise ValueError('You must pass either a channel or a chat')

    async def get_stats(
            self: 'TelegramClient',
            entity: 'hints.EntityLike',
            message: 'typing.Union[int, types.Message]' = None,
    ):
        """
        Retrieves statistics from the given megagroup or broadcast channel.

        Note that some restrictions apply before being able to fetch statistics,
        in particular the channel must have enough members (for megagroups, this
        requires `at least 500 members`_).

        Arguments
            entity (`entity`):
                The channel from which to get statistics.

            message (`int` | ``Message``, optional):
                The message ID from which to get statistics, if your goal is
                to obtain the statistics of a single message.

        Raises
            If the given entity is not a channel (broadcast or megagroup),
            a `TypeError` is raised.

            If there are not enough members (poorly named) errors such as
            ``telethon.errors.ChatAdminRequiredError`` will appear.

        Returns
            If both ``entity`` and ``message`` were provided, returns
            :tl:`MessageStats`. Otherwise, either :tl:`BroadcastStats` or
            :tl:`MegagroupStats`, depending on whether the input belonged to a
            broadcast channel or megagroup.

        Example
            .. code-block:: python

                # Some megagroup or channel username or ID to fetch
                channel = -100123
                stats = await client.get_stats(channel)
                print('Stats from', stats.period.min_date, 'to', stats.period.max_date, ':')
                print(stats.stringify())

        .. _`at least 500 members`: https://telegram.org/blog/profile-videos-people-nearby-and-more
        """
        entity = await self.get_input_entity(entity)
        if helpers._entity_type(entity) != helpers._EntityType.CHANNEL:
            raise TypeError('You must pass a channel entity')

        message = utils.get_message_id(message)
        if message is not None:
            try:
                req = functions.stats.GetMessageStatsRequest(entity, message)
                return await self(req)
            except errors.StatsMigrateError as e:
                dc = e.dc
        else:
            # Don't bother fetching the Channel entity (costs a request), instead
            # try to guess and if it fails we know it's the other one (best case
            # no extra request, worst just one).
            try:
                req = functions.stats.GetBroadcastStatsRequest(entity)
                return await self(req)
            except errors.StatsMigrateError as e:
                dc = e.dc
            except errors.BroadcastRequiredError:
                req = functions.stats.GetMegagroupStatsRequest(entity)
                try:
                    return await self(req)
                except errors.StatsMigrateError as e:
                    dc = e.dc

        sender = await self._borrow_exported_sender(dc)
        try:
            # req will be resolved to use the right types inside by now
            return await sender.send(req)
        finally:
            await self._return_exported_sender(sender)

<<<<<<< HEAD
    async def modify_groupcall(
        self: 'TelegramClient',
        method: str,
        entity: 'hints.EntityLike',
        schedule: 'hints.DateLike' = None,
        title: str = None
    ):    
        """
        Stuff to do with Group Calls, Possible for Administrator and
        Creator.

        Arguments
            method (`str`):
                Any of `create`, `discard`, `start_schedule` and 
                `edit_title` will work. Check Examples to know more Clearly.

            entity (`int` | `str`):
                Username/ID of Channel, where to Modify Group Call.

            schedule (`hints.Datelike`, optional):
                Used to Schedule the GroupCall.
            
            title (str, optional):
                Edits the Group call Title. It should be used with
                `edit_title` as method parameter.

        Returns
            The resulting :tl:`Updates` object.
        
        Raises
            ChatAdminRequiredError - You Should be Admin, in order to
            Modify Group Call.
        
        Example
        .. code-block:: python

                # Starting a Group Call
                await client.modify_groupcall("create", -100123456789)
                
                # Scheduling a Group Call, within 5-Minutes
                from datetime import timedelta
                schedule_for = timedelta(minutes=5)
                await client.modify_groupcall(
                    "create",
                    schedule=schedule_for
                )
                
                # Editing a Group Call Title
                new_title = "Having Fun with Telethon"
                await client.modify_groupcall(
                    "edit_title",
                    title=new_title
                )

                # Stopping/Closing a Group Call
                await client.modify_groupcall("discard", -100123456789)
        """
=======
    async def modify_groupcall(self: 'TelegramClient', method:str,
                               chat,
                               title:str=None):
>>>>>>> 946bc2cf
        if not method:
            return self._log[__name__].info("Method Cant be None.")
        
        if method == "create" :
            return await self(
                functions.phone.CreateGroupCallRequest(
                    peer=entity,
                    schedule=schedule)
            ).updates[0]
        try:
            Call = await self(functions.messages.GetFullChatRequest(entity))
        except errors.rpcerrorlist.ChatIdInvalidError:
            Call = await self(functions. channels.GetFullChannelRequest(entity))
        if method == "edit_title":
            return (await self(functions.phone.EditGroupCallTitleRequest(
                Call, title=title if title else ""))).updates
        elif method == "discard":
            return (await self(functions.phone.DiscardGroupCallRequest(Call))).updates
        elif method == "start_schedule":
            return (await self(functions.phone.StartScheduledGroupCallRequest(Call))).updates
        else:
            self._log[__name__].info(
                "Invalid Method Used while using Modifying GroupCall")

    # endregion<|MERGE_RESOLUTION|>--- conflicted
+++ resolved
@@ -789,8 +789,7 @@
             try:
                 action = _ChatAction._str_mapping[action.lower()]
             except KeyError:
-                raise ValueError(
-                    'No such action "{}"'.format(action)) from None
+                raise ValueError('No such action "{}"'.format(action)) from None
         elif not isinstance(action, types.TLObject) or action.SUBCLASS_OF_ID != 0x20b2cc21:
             # 0x20b2cc21 = crc32(b'SendMessageAction')
             if isinstance(action, type):
@@ -955,8 +954,7 @@
                 entity, user, is_admin=is_admin))
 
         else:
-            raise ValueError(
-                'You can only edit permissions in groups and channels')
+            raise ValueError('You can only edit permissions in groups and channels')
 
     async def edit_permissions(
             self: 'TelegramClient',
@@ -1315,91 +1313,27 @@
         finally:
             await self._return_exported_sender(sender)
 
-<<<<<<< HEAD
-    async def modify_groupcall(
-        self: 'TelegramClient',
-        method: str,
-        entity: 'hints.EntityLike',
-        schedule: 'hints.DateLike' = None,
-        title: str = None
-    ):    
-        """
-        Stuff to do with Group Calls, Possible for Administrator and
-        Creator.
-
-        Arguments
-            method (`str`):
-                Any of `create`, `discard`, `start_schedule` and 
-                `edit_title` will work. Check Examples to know more Clearly.
-
-            entity (`int` | `str`):
-                Username/ID of Channel, where to Modify Group Call.
-
-            schedule (`hints.Datelike`, optional):
-                Used to Schedule the GroupCall.
-            
-            title (str, optional):
-                Edits the Group call Title. It should be used with
-                `edit_title` as method parameter.
-
-        Returns
-            The resulting :tl:`Updates` object.
-        
-        Raises
-            ChatAdminRequiredError - You Should be Admin, in order to
-            Modify Group Call.
-        
-        Example
-        .. code-block:: python
-
-                # Starting a Group Call
-                await client.modify_groupcall("create", -100123456789)
-                
-                # Scheduling a Group Call, within 5-Minutes
-                from datetime import timedelta
-                schedule_for = timedelta(minutes=5)
-                await client.modify_groupcall(
-                    "create",
-                    schedule=schedule_for
-                )
-                
-                # Editing a Group Call Title
-                new_title = "Having Fun with Telethon"
-                await client.modify_groupcall(
-                    "edit_title",
-                    title=new_title
-                )
-
-                # Stopping/Closing a Group Call
-                await client.modify_groupcall("discard", -100123456789)
-        """
-=======
     async def modify_groupcall(self: 'TelegramClient', method:str,
                                chat,
                                title:str=None):
->>>>>>> 946bc2cf
         if not method:
-            return self._log[__name__].info("Method Cant be None.")
+            return
+        if method == "create":
+            InputPeer = utils.get_input_peer(chat)
+            return await self(
+                functions.phone.CreateGroupCallRequest(peer=InputPeer)
+                )
+        try:
+            Call = (await self(functions.messages.GetFullChatRequest(chat))).full_chat.call
+        except errors.rpcerrorlist.ChatIdInvalidError:
+            Call = (await self(functions.channels.GetFullChannelRequest(chat))).full_chat.call
+        if method == "edit_title":
+            return await self(functions.phone.EditGroupCallTitleRequest(Call, title=title))
+        elif method == "discard":
+            return await self(functions.phone.DiscardGroupCallRequest(call))
+        else:
+            self._log[__name__].info("Invalid Method Invoked while using change_groupcall")            
+
         
-        if method == "create" :
-            return await self(
-                functions.phone.CreateGroupCallRequest(
-                    peer=entity,
-                    schedule=schedule)
-            ).updates[0]
-        try:
-            Call = await self(functions.messages.GetFullChatRequest(entity))
-        except errors.rpcerrorlist.ChatIdInvalidError:
-            Call = await self(functions. channels.GetFullChannelRequest(entity))
-        if method == "edit_title":
-            return (await self(functions.phone.EditGroupCallTitleRequest(
-                Call, title=title if title else ""))).updates
-        elif method == "discard":
-            return (await self(functions.phone.DiscardGroupCallRequest(Call))).updates
-        elif method == "start_schedule":
-            return (await self(functions.phone.StartScheduledGroupCallRequest(Call))).updates
-        else:
-            self._log[__name__].info(
-                "Invalid Method Used while using Modifying GroupCall")
 
     # endregion