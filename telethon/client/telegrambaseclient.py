--- conflicted
+++ resolved
@@ -67,9 +67,7 @@
 
         timeout (`int` | `float` | `timedelta`, optional):
             The timeout to be used when connecting, sending and receiving
-            responses from the network. This is **not** the timeout to
-            be used when ``await``'ing for invoked requests, and you
-            should use ``asyncio.wait`` or ``asyncio.wait_for`` for that.
+            responses from the network.
 
         request_retries (`int`, optional):
             How many times a request should be retried. Request are retried
@@ -215,7 +213,7 @@
         # being ``n`` the amount of borrows a given sender has; once ``n``
         # reaches ``0`` it should be disconnected and removed.
         self._borrowed_senders = {}
-        self._borrow_sender_lock = asyncio.Lock()
+        self._borrow_sender_lock = threading.Lock()
 
         # Save whether the user is authorized here (a.k.a. logged in)
         self._authorized = None  # None = We don't know yet
@@ -357,57 +355,30 @@
             and bool(dc.ipv6) == self._use_ipv6 and bool(dc.cdn) == cdn
         )
 
-<<<<<<< HEAD
-    def _get_exported_sender(self, dc_id):
-=======
-    async def _create_exported_sender(self, dc_id):
->>>>>>> ac2b10f2
+    def _create_exported_sender(self, dc_id):
         """
         Creates a new exported `MTProtoSender` for the given `dc_id` and
         returns it. This method should be used by `_borrow_exported_sender`.
         """
         # Thanks badoualy/kotlogram on /telegram/api/DefaultTelegramClient.kt
         # for clearly showing how to export the authorization
-<<<<<<< HEAD
-        auth = self._exported_auths.get(dc_id)
         dc = self._get_dc(dc_id)
-        state = MTProtoState(auth)
-=======
-        dc = await self._get_dc(dc_id)
         state = MTProtoState(None)
->>>>>>> ac2b10f2
         # Can't reuse self._sender._connection as it has its own seqno.
         #
         # If one were to do that, Telegram would reset the connection
         # with no further clues.
-<<<<<<< HEAD
         sender = MTProtoSender(state, self._connection.clone())
         sender.connect(dc.ip_address, dc.port)
-        if not auth:
-            __log__.info('Exporting authorization for data center %s', dc)
-            auth = self(functions.auth.ExportAuthorizationRequest(dc_id))
-            req = self._init_with(functions.auth.ImportAuthorizationRequest(
-                id=auth.id, bytes=auth.bytes
-            ))
-            sender.send(req)
-            self._exported_auths[dc_id] = sender.state.auth_key
-
-        return sender
-
-    def _get_cdn_client(self, cdn_redirect):
-        """Similar to ._get_exported_client, but for CDNs"""
-=======
-        sender = MTProtoSender(state, self._connection.clone(), self._loop)
-        await sender.connect(dc.ip_address, dc.port)
         __log__.info('Exporting authorization for data center %s', dc)
-        auth = await self(functions.auth.ExportAuthorizationRequest(dc_id))
+        auth = self(functions.auth.ExportAuthorizationRequest(dc_id))
         req = self._init_with(functions.auth.ImportAuthorizationRequest(
             id=auth.id, bytes=auth.bytes
         ))
-        await sender.send(req)
+        sender.send(req)
         return sender
 
-    async def _borrow_exported_sender(self, dc_id):
+    def _borrow_exported_sender(self, dc_id):
         """
         Borrows a connected `MTProtoSender` for the given `dc_id`.
         If it's not cached, creates a new one if it doesn't exist yet,
@@ -415,22 +386,22 @@
 
         Once its job is over it should be `_return_exported_sender`.
         """
-        async with self._borrow_sender_lock:
+        with self._borrow_sender_lock:
             n, sender = self._borrowed_senders.get(dc_id, (0, None))
             if not sender:
-                sender = await self._create_exported_sender(dc_id)
+                sender = self._create_exported_sender(dc_id)
                 sender.dc_id = dc_id
 
             self._borrowed_senders[dc_id] = (n + 1, sender)
 
         return sender
 
-    async def _return_exported_sender(self, sender):
+    def _return_exported_sender(self, sender):
         """
         Returns a borrowed exported sender. If all borrows have
         been returned, the sender is cleanly disconnected.
         """
-        async with self._borrow_sender_lock:
+        with self._borrow_sender_lock:
             dc_id = sender.dc_id
             n, _ = self._borrowed_senders[dc_id]
             n -= 1
@@ -438,12 +409,11 @@
                 self._borrowed_senders[dc_id] = (n, sender)
             else:
                 __log__.info('Disconnecting borrowed sender for DC %d', dc_id)
-                await sender.disconnect()
+                sender.disconnect()
                 del self._borrowed_senders[dc_id]
 
-    async def _get_cdn_client(self, cdn_redirect):
+    def _get_cdn_client(self, cdn_redirect):
         """Similar to ._borrow_exported_client, but for CDNs"""
->>>>>>> ac2b10f2
         # TODO Implement
         raise NotImplementedError
         session = self._exported_sessions.get(cdn_redirect.dc_id)
