import asyncio
import getpass
import hashlib
import io
import itertools
import logging
import os
import re
import sys
import warnings
from collections import UserList
from datetime import datetime, timedelta
from io import BytesIO
from mimetypes import guess_type

from .crypto import CdnDecrypter
from .tl import TLObject
from .tl.custom import InputSizedFile
from .tl.functions.upload import (
    SaveBigFilePartRequest, SaveFilePartRequest, GetFileRequest
)
from .tl.types.upload import FileCdnRedirect

try:
    import socks
except ImportError:
    socks = None

try:
    import hachoir
    import hachoir.metadata
    import hachoir.parser
except ImportError:
    hachoir = None

from . import TelegramBareClient
from . import helpers, utils, events
from .errors import (
    RPCError, UnauthorizedError, PhoneCodeEmptyError, PhoneCodeExpiredError,
    PhoneCodeHashEmptyError, PhoneCodeInvalidError, LocationInvalidError,
    SessionPasswordNeededError, FileMigrateError, PhoneNumberUnoccupiedError,
    PhoneNumberOccupiedError, UsernameNotOccupiedError
)
from .network import ConnectionMode
from .tl.custom import Draft, Dialog
from .tl.functions.account import (
    GetPasswordRequest, UpdatePasswordSettingsRequest
)
from .tl.functions.auth import (
    CheckPasswordRequest, LogOutRequest, SendCodeRequest, SignInRequest,
    SignUpRequest, ResendCodeRequest, ImportBotAuthorizationRequest
)
from .tl.functions.contacts import (
    GetContactsRequest, ResolveUsernameRequest
)
from .tl.functions.messages import (
    GetDialogsRequest, GetHistoryRequest, SendMediaRequest,
    SendMessageRequest, GetChatsRequest, GetAllDraftsRequest,
    CheckChatInviteRequest, ReadMentionsRequest, SendMultiMediaRequest,
    UploadMediaRequest, EditMessageRequest, GetFullChatRequest,
    ForwardMessagesRequest
)

from .tl.functions import channels
from .tl.functions import messages

from .tl.functions.users import (
    GetUsersRequest
)
from .tl.functions.channels import (
    GetChannelsRequest, GetFullChannelRequest, GetParticipantsRequest
)
from .tl.types import (
    DocumentAttributeAudio, DocumentAttributeFilename,
    InputDocumentFileLocation, InputFileLocation,
    InputMediaUploadedDocument, InputMediaUploadedPhoto, InputPeerEmpty,
    Message, MessageMediaContact, MessageMediaDocument, MessageMediaPhoto,
    InputUserSelf, UserProfilePhoto, ChatPhoto, UpdateMessageID,
    UpdateNewChannelMessage, UpdateNewMessage, UpdateShortSentMessage,
    PeerUser, InputPeerUser, InputPeerChat, InputPeerChannel, MessageEmpty,
    ChatInvite, ChatInviteAlready, PeerChannel, Photo, InputPeerSelf,
    InputSingleMedia, InputMediaPhoto, InputPhoto, InputFile, InputFileBig,
    InputDocument, InputMediaDocument, Document, MessageEntityTextUrl,
    InputMessageEntityMentionName, DocumentAttributeVideo,
    UpdateEditMessage, UpdateEditChannelMessage, UpdateShort, Updates,
    MessageMediaWebPage, ChannelParticipantsSearch, PhotoSize, PhotoCachedSize,
    PhotoSizeEmpty, MessageService, ChatParticipants,
    ChannelParticipantsBanned, ChannelParticipantsKicked
)
from .tl.types.messages import DialogsSlice
from .tl.types.account import PasswordInputSettings, NoPassword
from .extensions import markdown, html

__log__ = logging.getLogger(__name__)


class TelegramClient(TelegramBareClient):
    """
    Initializes the Telegram client with the specified API ID and Hash.

    Args:
        session (`str` | `telethon.sessions.abstract.Session`, `None`):
            The file name of the session file to be used if a string is
            given (it may be a full path), or the Session instance to be
            used otherwise. If it's ``None``, the session will not be saved,
            and you should call :meth:`.log_out()` when you're done.

        api_id (`int` | `str`):
            The API ID you obtained from https://my.telegram.org.

        api_hash (`str`):
            The API ID you obtained from https://my.telegram.org.

        connection_mode (`ConnectionMode`, optional):
            The connection mode to be used when creating a new connection
            to the servers. Defaults to the ``TCP_FULL`` mode.
            This will only affect how messages are sent over the network
            and how much processing is required before sending them.

        use_ipv6 (`bool`, optional):
            Whether to connect to the servers through IPv6 or not.
            By default this is ``False`` as IPv6 support is not
            too widespread yet.

        proxy (`tuple` | `dict`, optional):
            A tuple consisting of ``(socks.SOCKS5, 'host', port)``.
            See https://github.com/Anorov/PySocks#usage-1 for more.

        update_workers (`int`, optional):
            If specified, represents how many extra threads should
            be spawned to handle incoming updates, and updates will
            be kept in memory until they are processed. Note that
            you must set this to at least ``0`` if you want to be
            able to process updates through :meth:`updates.poll()`.

        timeout (`int` | `float` | `timedelta`, optional):
            The timeout to be used when receiving responses from
            the network. Defaults to 5 seconds.

        spawn_read_thread (`bool`, optional):
            Whether to use an extra background thread or not. Defaults
            to ``True`` so receiving items from the network happens
            instantly, as soon as they arrive. Can still be disabled
            if you want to run the library without any additional thread.

        report_errors (`bool`, optional):
            Whether to report RPC errors or not. Defaults to ``True``,
            see :ref:`api-status` for more information.

    Kwargs:
        Some extra parameters are required when establishing the first
        connection. These are are (along with their default values):

            .. code-block:: python

                 device_model     = platform.node()
                 system_version   = platform.system()
                 app_version      = TelegramClient.__version__
                 lang_code        = 'en'
                 system_lang_code = lang_code
    """

    # region Initialization

    def __init__(self, session, api_id, api_hash,
                 connection_mode=ConnectionMode.TCP_FULL,
                 use_ipv6=False,
                 proxy=None,
                 timeout=timedelta(seconds=10),
                 loop=None,
                 report_errors=True,
                 **kwargs):
        super().__init__(
            session, api_id, api_hash,
            connection_mode=connection_mode,
            use_ipv6=use_ipv6,
            proxy=proxy,
            timeout=timeout,
            loop=loop,
            report_errors=report_errors,
            **kwargs
        )

        self._event_builders = []
        self._events_pending_resolve = []

        # Some fields to easy signing in. Let {phone: hash} be
        # a dictionary because the user may change their mind.
        self._phone_code_hash = {}
        self._phone = None

        # Sometimes we need to know who we are, cache the self peer
        self._self_input_peer = None

    # endregion

    # region Telegram requests functions

    # region Authorization requests

    async def send_code_request(self, phone, force_sms=False):
        """
        Sends a code request to the specified phone number.

        Args:
            phone (`str` | `int`):
                The phone to which the code will be sent.

            force_sms (`bool`, optional):
                Whether to force sending as SMS.

        Returns:
            An instance of :tl:`SentCode`.
        """
        phone = utils.parse_phone(phone) or self._phone
        phone_hash = self._phone_code_hash.get(phone)

        if not phone_hash:
            result = await self(SendCodeRequest(phone, self.api_id, self.api_hash))
            self._phone_code_hash[phone] = phone_hash = result.phone_code_hash
        else:
            force_sms = True

        self._phone = phone

        if force_sms:
            result = await self(ResendCodeRequest(phone, phone_hash))
            self._phone_code_hash[phone] = result.phone_code_hash

        return result

    async def start(self,
                    phone=lambda: input('Please enter your phone: '),
                    password=lambda: getpass.getpass(
                        'Please enter your password: '),
                    bot_token=None, force_sms=False, code_callback=None,
                    first_name='New User', last_name=''):
        """
        Convenience method to interactively connect and sign in if required,
        also taking into consideration that 2FA may be enabled in the account.

        Example usage:
            >>> client = await TelegramClient(session, api_id, api_hash).start(phone)
            Please enter the code you received: 12345
            Please enter your password: *******
            (You are now logged in)

        Args:
            phone (`str` | `int` | `callable`):
                The phone (or callable without arguments to get it)
                to which the code will be sent.

            password (`callable`, optional):
                The password for 2 Factor Authentication (2FA).
                This is only required if it is enabled in your account.

            bot_token (`str`):
                Bot Token obtained by `@BotFather <https://t.me/BotFather>`_
                to log in as a bot. Cannot be specified with ``phone`` (only
                one of either allowed).

            force_sms (`bool`, optional):
                Whether to force sending the code request as SMS.
                This only makes sense when signing in with a `phone`.

            code_callback (`callable`, optional):
                A callable that will be used to retrieve the Telegram
                login code. Defaults to `input()`.

            first_name (`str`, optional):
                The first name to be used if signing up. This has no
                effect if the account already exists and you sign in.

            last_name (`str`, optional):
                Similar to the first name, but for the last. Optional.

        Returns:
            This `TelegramClient`, so initialization
            can be chained with ``.start()``.
        """

        if code_callback is None:
            def code_callback():
                return input('Please enter the code you received: ')
        elif not callable(code_callback):
            raise ValueError(
                'The code_callback parameter needs to be a callable '
                'function that returns the code you received by Telegram.'
            )

        if not phone and not bot_token:
            raise ValueError('No phone number or bot token provided.')

        if phone and bot_token and not callable(phone):
            raise ValueError('Both a phone and a bot token provided, '
                             'must only provide one of either')

        if not self.is_connected():
            await self.connect()

        if self.is_user_authorized():
            await self._check_events_pending_resolve()
            return self

        if bot_token:
            await self.sign_in(bot_token=bot_token)
            return self

        # Turn the callable into a valid phone number
        while callable(phone):
            phone = utils.parse_phone(phone()) or phone

        me = None
        attempts = 0
        max_attempts = 3
        two_step_detected = False

        sent_code = await self.send_code_request(phone, force_sms=force_sms)
        sign_up = not sent_code.phone_registered
        while attempts < max_attempts:
            try:
                if sign_up:
                    me = await self.sign_up(code_callback(), first_name, last_name)
                else:
                    # Raises SessionPasswordNeededError if 2FA enabled
                    me = await self.sign_in(phone, code_callback())
                break
            except SessionPasswordNeededError:
                two_step_detected = True
                break
            except PhoneNumberOccupiedError:
                sign_up = False
            except PhoneNumberUnoccupiedError:
                sign_up = True
            except (PhoneCodeEmptyError, PhoneCodeExpiredError,
                    PhoneCodeHashEmptyError, PhoneCodeInvalidError):
                print('Invalid code. Please try again.', file=sys.stderr)

            attempts += 1
        else:
            raise RuntimeError(
                '{} consecutive sign-in attempts failed. Aborting'
                .format(max_attempts)
            )

        if two_step_detected:
            if not password:
                raise ValueError(
                    "Two-step verification is enabled for this account. "
                    "Please provide the 'password' argument to 'start()'."
                )
            # TODO If callable given make it retry on invalid
            if callable(password):
                password = password()
            me = await self.sign_in(phone=phone, password=password)

        # We won't reach here if any step failed (exit by exception)
<<<<<<< HEAD
        print('Signed in successfully as', utils.get_display_name(me))
        await self._check_events_pending_resolve()
=======
        signed, name = 'Signed in successfully as', utils.get_display_name(me)
        try:
            print(signed, name)
        except UnicodeEncodeError:
            # Some terminals don't support certain characters
            print(signed, name.encode('utf-8', errors='ignore')
                              .decode('ascii', errors='ignore'))

        self._check_events_pending_resolve()
>>>>>>> 93b5909b
        return self

    async def sign_in(self, phone=None, code=None,
                      password=None, bot_token=None, phone_code_hash=None):
        """
        Starts or completes the sign in process with the given phone number
        or code that Telegram sent.

        Args:
            phone (`str` | `int`):
                The phone to send the code to if no code was provided,
                or to override the phone that was previously used with
                these requests.

            code (`str` | `int`):
                The code that Telegram sent. Note that if you have sent this
                code through the application itself it will immediately
                expire. If you want to send the code, obfuscate it somehow.
                If you're not doing any of this you can ignore this note.

            password (`str`):
                2FA password, should be used if a previous call raised
                SessionPasswordNeededError.

            bot_token (`str`):
                Used to sign in as a bot. Not all requests will be available.
                This should be the hash the @BotFather gave you.

            phone_code_hash (`str`):
                The hash returned by .send_code_request. This can be set to None
                to use the last hash known.

        Returns:
            The signed in user, or the information about
            :meth:`send_code_request`.
        """
        if self.is_user_authorized():
            await self._check_events_pending_resolve()
            return self.get_me()

        if phone and not code and not password:
            return await self.send_code_request(phone)
        elif code:
            phone = utils.parse_phone(phone) or self._phone
            phone_code_hash = \
                phone_code_hash or self._phone_code_hash.get(phone, None)

            if not phone:
                raise ValueError(
                    'Please make sure to call send_code_request first.'
                )
            if not phone_code_hash:
                raise ValueError('You also need to provide a phone_code_hash.')

            # May raise PhoneCodeEmptyError, PhoneCodeExpiredError,
            # PhoneCodeHashEmptyError or PhoneCodeInvalidError.
            result = await self(SignInRequest(phone, phone_code_hash, str(code)))
        elif password:
            salt = (await self(GetPasswordRequest())).current_salt
            result = await self(CheckPasswordRequest(
                helpers.get_password_hash(password, salt)
            ))
        elif bot_token:
            result = await self(ImportBotAuthorizationRequest(
                flags=0, bot_auth_token=bot_token,
                api_id=self.api_id, api_hash=self.api_hash
            ))
        else:
            raise ValueError(
                'You must provide a phone and a code the first time, '
                'and a password only if an RPCError was raised before.'
            )

        self._self_input_peer = utils.get_input_peer(
            result.user, allow_self=False
        )
        await self._set_connected_and_authorized()
        return result.user

    async def sign_up(self, code, first_name, last_name=''):
        """
        Signs up to Telegram if you don't have an account yet.
        You must call .send_code_request(phone) first.

        Args:
            code (`str` | `int`):
                The code sent by Telegram

            first_name (`str`):
                The first name to be used by the new account.

            last_name (`str`, optional)
                Optional last name.

        Returns:
            The new created :tl:`User`.
        """
        if self.is_user_authorized():
            await self._check_events_pending_resolve()
            return await self.get_me()

        result = await self(SignUpRequest(
            phone_number=self._phone,
            phone_code_hash=self._phone_code_hash.get(self._phone, ''),
            phone_code=str(code),
            first_name=first_name,
            last_name=last_name
        ))

        self._self_input_peer = utils.get_input_peer(
            result.user, allow_self=False
        )
        await self._set_connected_and_authorized()
        return result.user

    async def log_out(self):
        """
        Logs out Telegram and deletes the current ``*.session`` file.

        Returns:
            ``True`` if the operation was successful.
        """
        try:
            await self(LogOutRequest())
        except RPCError:
            return False

        self.disconnect()
        self.session.delete()
        return True

    async def get_me(self, input_peer=False):
        """
        Gets "me" (the self user) which is currently authenticated,
        or None if the request fails (hence, not authenticated).

        Args:
            input_peer (`bool`, optional):
                Whether to return the :tl:`InputPeerUser` version or the normal
                :tl:`User`. This can be useful if you just need to know the ID
                of yourself.

        Returns:
            Your own :tl:`User`.
        """
        if input_peer and self._self_input_peer:
            return self._self_input_peer
        try:
            me = (await self(GetUsersRequest([InputUserSelf()])))[0]
            if not self._self_input_peer:
                self._self_input_peer = utils.get_input_peer(
                    me, allow_self=False
                )

            return self._self_input_peer if input_peer else me
        except UnauthorizedError:
            return None

    # endregion

    # region Dialogs ("chats") requests

    async def iter_dialogs(self, limit=None, offset_date=None, offset_id=0,
                           offset_peer=InputPeerEmpty(), _total=None):
        """
        Returns an iterator over the dialogs, yielding 'limit' at most.
        Dialogs are the open "chats" or conversations with other people.

        Args:
            limit (`int` | `None`):
                How many dialogs to be retrieved as maximum. Can be set to
                ``None`` to retrieve all dialogs. Note that this may take
                whole minutes if you have hundreds of dialogs, as Telegram
                will tell the library to slow down through a
                ``FloodWaitError``.

            offset_date (`datetime`, optional):
                The offset date to be used.

            offset_id (`int`, optional):
                The message ID to be used as an offset.

            offset_peer (:tl:`InputPeer`, optional):
                The peer to be used as an offset.

            _total (`list`, optional):
                A single-item list to pass the total parameter by reference.

        Yields:
            Instances of `telethon.tl.custom.dialog.Dialog`.
        """
        limit = float('inf') if limit is None else int(limit)
        if limit == 0:
            if not _total:
                return
            # Special case, get a single dialog and determine count
            dialogs = await self(GetDialogsRequest(
                offset_date=offset_date,
                offset_id=offset_id,
                offset_peer=offset_peer,
                limit=1
            ))
            _total[0] = getattr(dialogs, 'count', len(dialogs.dialogs))
            return

        seen = set()
        req = GetDialogsRequest(
            offset_date=offset_date,
            offset_id=offset_id,
            offset_peer=offset_peer,
            limit=0
        )
        while len(seen) < limit:
            req.limit = min(limit - len(seen), 100)
            r = await self(req)

            if _total:
                _total[0] = getattr(r, 'count', len(r.dialogs))
            messages = {m.id: m for m in r.messages}
            entities = {utils.get_peer_id(x): x
                        for x in itertools.chain(r.users, r.chats)}

            # Happens when there are pinned dialogs
            if len(r.dialogs) > limit:
                r.dialogs = r.dialogs[:limit]

            for d in r.dialogs:
                peer_id = utils.get_peer_id(d.peer)
                if peer_id not in seen:
                    seen.add(peer_id)
                    yield Dialog(self, d, entities, messages)

            if len(r.dialogs) < req.limit or not isinstance(r, DialogsSlice):
                # Less than we requested means we reached the end, or
                # we didn't get a DialogsSlice which means we got all.
                break

            req.offset_date = r.messages[-1].date
            req.offset_peer = entities[utils.get_peer_id(r.dialogs[-1].peer)]
            req.offset_id = r.messages[-1].id
            req.exclude_pinned = True

    async def get_dialogs(self, *args, **kwargs):
        """
        Same as :meth:`iter_dialogs`, but returns a list instead
        with an additional ``.total`` attribute on the list.
        """
        total = [0]
        kwargs['_total'] = total
        dialogs = UserList()
        async for dialog in self.iter_dialogs(*args, **kwargs):
            dialogs.append(dialog)
        dialogs.total = total[0]
        return dialogs

    async def iter_drafts(self):  # TODO: Ability to provide a `filter`
        """
        Iterator over all open draft messages.

        Instances of `telethon.tl.custom.draft.Draft` are yielded.
        You can call `telethon.tl.custom.draft.Draft.set_message`
        to change the message or `telethon.tl.custom.draft.Draft.delete`
        among other things.
        """
        for update in (await self(GetAllDraftsRequest())).updates:
            yield Draft._from_update(self, update)

    async def get_drafts(self):
        """
        Same as :meth:`iter_drafts`, but returns a list instead.
        """
        return list(await self.iter_drafts())

    @staticmethod
    def _get_response_message(request, result):
        """
        Extracts the response message known a request and Update result.
        The request may also be the ID of the message to match.
        """
        # Telegram seems to send updateMessageID first, then updateNewMessage,
        # however let's not rely on that just in case.
        if isinstance(request, int):
            msg_id = request
        else:
            msg_id = None
            for update in result.updates:
                if isinstance(update, UpdateMessageID):
                    if update.random_id == request.random_id:
                        msg_id = update.id
                        break

        if isinstance(result, UpdateShort):
            updates = [result.update]
        elif isinstance(result, Updates):
            updates = result.updates
        else:
            return

        for update in updates:
            if isinstance(update, (UpdateNewChannelMessage, UpdateNewMessage)):
                if update.message.id == msg_id:
                    return update.message

            elif (isinstance(update, UpdateEditMessage) and
                    not isinstance(request.peer, InputPeerChannel)):
                if request.id == update.message.id:
                    return update.message

            elif (isinstance(update, UpdateEditChannelMessage) and
                    utils.get_peer_id(request.peer) ==
                        utils.get_peer_id(update.message.to_id)):
                if request.id == update.message.id:
                    return update.message

    async def _parse_message_text(self, message, parse_mode):
        """
        Returns a (parsed message, entities) tuple depending on ``parse_mode``.
        """
        if not parse_mode:
            return message, []

        if isinstance(parse_mode, str):
            parse_mode = parse_mode.lower()
            if parse_mode in {'md', 'markdown'}:
                message, msg_entities = markdown.parse(message)
            elif parse_mode.startswith('htm'):
                message, msg_entities = html.parse(message)
            else:
                raise ValueError('Unknown parsing mode: {}'.format(parse_mode))
        elif callable(parse_mode):
            message, msg_entities = parse_mode(message)
        else:
            raise TypeError('Invalid parsing mode type: {}'.format(parse_mode))

        for i, e in enumerate(msg_entities):
            if isinstance(e, MessageEntityTextUrl):
                m = re.match(r'^@|\+|tg://user\?id=(\d+)', e.url)
                if m:
                    try:
                        msg_entities[i] = InputMessageEntityMentionName(
                            e.offset, e.length, await self.get_input_entity(
                                int(m.group(1)) if m.group(1) else e.url
                            )
                        )
                    except (ValueError, TypeError):
                        # Make no replacement
                        pass

        return message, msg_entities

    async def send_message(self, entity, message='', reply_to=None,
                           parse_mode='md', link_preview=True, file=None,
                           force_document=False, clear_draft=False):
        """
        Sends the given message to the specified entity (user/chat/channel).

        The default parse mode is the same as the official applications
        (a custom flavour of markdown). ``**bold**, `code` or __italic__``
        are available. In addition you can send ``[links](https://example.com)``
        and ``[mentions](@username)`` (or using IDs like in the Bot API:
        ``[mention](tg://user?id=123456789)``) and ``pre`` blocks with three
        backticks.

        Args:
            entity (`entity`):
                To who will it be sent.

            message (`str` | :tl:`Message`):
                The message to be sent, or another message object to resend.

            reply_to (`int` | :tl:`Message`, optional):
                Whether to reply to a message or not. If an integer is provided,
                it should be the ID of the message that it should reply to.

            parse_mode (`str`, optional):
                Can be 'md' or 'markdown' for markdown-like parsing (default),
                or 'htm' or 'html' for HTML-like parsing. If ``None`` or any
                other false-y value is provided, the message will be sent with
                no formatting.

            link_preview (`bool`, optional):
                Should the link preview be shown?

            file (`file`, optional):
                Sends a message with a file attached (e.g. a photo,
                video, audio or document). The ``message`` may be empty.

            force_document (`bool`, optional):
                Whether to send the given file as a document or not.

            clear_draft (`bool`, optional):
                Whether the existing draft should be cleared or not.
                Has no effect when sending a file.

        Returns:
            The sent :tl:`Message`.
        """
        if file is not None:
            return await self.send_file(
                entity, file, caption=message, reply_to=reply_to,
                parse_mode=parse_mode, force_document=force_document
            )
        elif not message:
            raise ValueError(
                'The message cannot be empty unless a file is provided'
            )

        entity = await self.get_input_entity(entity)
        if isinstance(message, Message):
            if (message.media
                    and not isinstance(message.media, MessageMediaWebPage)):
                return await self.send_file(entity, message.media)

            if utils.get_peer_id(entity) == utils.get_peer_id(message.to_id):
                reply_id = message.reply_to_msg_id
            else:
                reply_id = None
            request = SendMessageRequest(
                peer=entity,
                message=message.message or '',
                silent=message.silent,
                reply_to_msg_id=reply_id,
                reply_markup=message.reply_markup,
                entities=message.entities,
                no_webpage=not isinstance(message.media, MessageMediaWebPage),
                clear_draft=clear_draft
            )
            message = message.message
        else:
            message, msg_ent = await self._parse_message_text(message, parse_mode)
            request = SendMessageRequest(
                peer=entity,
                message=message,
                entities=msg_ent,
                no_webpage=not link_preview,
                reply_to_msg_id=self._get_message_id(reply_to),
                clear_draft=clear_draft
            )

        result = await self(request)

        if isinstance(result, UpdateShortSentMessage):
            return Message(
                id=result.id,
                to_id=entity,
                message=message,
                date=result.date,
                out=result.out,
                media=result.media,
                entities=result.entities
            )

        return self._get_response_message(request, result)

    async def forward_messages(self, entity, messages, from_peer=None):
        """
        Forwards the given message(s) to the specified entity.

        Args:
            entity (`entity`):
                To which entity the message(s) will be forwarded.

            messages (`list` | `int` | :tl:`Message`):
                The message(s) to forward, or their integer IDs.

            from_peer (`entity`):
                If the given messages are integer IDs and not instances
                of the ``Message`` class, this *must* be specified in
                order for the forward to work.

        Returns:
            The list of forwarded :tl:`Message`, or a single one if a list
            wasn't provided as input.
        """
        single = not utils.is_list_like(messages)
        if single:
            messages = (messages,)

        if not from_peer:
            try:
                # On private chats (to_id = PeerUser), if the message is
                # not outgoing, we actually need to use "from_id" to get
                # the conversation on which the message was sent.
                from_peer = next(
                    m.from_id if not m.out and isinstance(m.to_id, PeerUser)
                    else m.to_id for m in messages if isinstance(m, Message)
                )
            except StopIteration:
                raise ValueError(
                    'from_chat must be given if integer IDs are used'
                )

        req = ForwardMessagesRequest(
            from_peer=from_peer,
            id=[m if isinstance(m, int) else m.id for m in messages],
            to_peer=entity
        )
        result = await self(req)
        random_to_id = {}
        id_to_message = {}
        for update in result.updates:
            if isinstance(update, UpdateMessageID):
                random_to_id[update.random_id] = update.id
            elif isinstance(update, (UpdateNewMessage, UpdateNewChannelMessage)):
                id_to_message[update.message.id] = update.message

        result = [id_to_message[random_to_id[rnd]] for rnd in req.random_id]
        return result[0] if single else result

    async def edit_message(self, entity, message_id, message=None,
                           parse_mode='md', link_preview=True):
        """
        Edits the given message ID (to change its contents or disable preview).

        Args:
            entity (`entity`):
                From which chat to edit the message.

            message_id (`str`):
                The ID of the message (or ``Message`` itself) to be edited.

            message (`str`, optional):
                The new text of the message.

            parse_mode (`str`, optional):
                Can be 'md' or 'markdown' for markdown-like parsing (default),
                or 'htm' or 'html' for HTML-like parsing. If ``None`` or any
                other false-y value is provided, the message will be sent with
                no formatting.

            link_preview (`bool`, optional):
                Should the link preview be shown?

        Raises:
            ``MessageAuthorRequiredError`` if you're not the author of the
            message but try editing it anyway.

            ``MessageNotModifiedError`` if the contents of the message were
            not modified at all.

        Returns:
            The edited :tl:`Message`.
        """
        message, msg_entities = await self._parse_message_text(message, parse_mode)
        request = EditMessageRequest(
            peer=await self.get_input_entity(entity),
            id=self._get_message_id(message_id),
            message=message,
            no_webpage=not link_preview,
            entities=msg_entities
        )
        result = await self(request)
        return self._get_response_message(request, result)

    async def delete_messages(self, entity, message_ids, revoke=True):
        """
        Deletes a message from a chat, optionally "for everyone".

        Args:
            entity (`entity`):
                From who the message will be deleted. This can actually
                be ``None`` for normal chats, but **must** be present
                for channels and megagroups.

            message_ids (`list` | `int` | :tl:`Message`):
                The IDs (or ID) or messages to be deleted.

            revoke (`bool`, optional):
                Whether the message should be deleted for everyone or not.
                By default it has the opposite behaviour of official clients,
                and it will delete the message for everyone.
                This has no effect on channels or megagroups.

        Returns:
            The :tl:`AffectedMessages`.
        """
        if not utils.is_list_like(message_ids):
            message_ids = (message_ids,)

        message_ids = [
            m.id if isinstance(m, (Message, MessageService, MessageEmpty))
            else int(m) for m in message_ids
        ]

        if entity is None:
            return await self(messages.DeleteMessagesRequest(message_ids, revoke=revoke))

        entity = await self.get_input_entity(entity)

        if isinstance(entity, InputPeerChannel):
            return await self(channels.DeleteMessagesRequest(entity, message_ids))
        else:
            return await self(messages.DeleteMessagesRequest(message_ids, revoke=revoke))

    async def iter_messages(self, entity, limit=20, offset_date=None,
                            offset_id=0, max_id=0, min_id=0, add_offset=0,
                            batch_size=100, wait_time=None, _total=None):
        """
        Iterator over the message history for the specified entity.

        Args:
            entity (`entity`):
                The entity from whom to retrieve the message history.

            limit (`int` | `None`, optional):
                Number of messages to be retrieved. Due to limitations with
                the API retrieving more than 3000 messages will take longer
                than half a minute (or even more based on previous calls).
                The limit may also be ``None``, which would eventually return
                the whole history.

            offset_date (`datetime`):
                Offset date (messages *previous* to this date will be
                retrieved). Exclusive.

            offset_id (`int`):
                Offset message ID (only messages *previous* to the given
                ID will be retrieved). Exclusive.

            max_id (`int`):
                All the messages with a higher (newer) ID or equal to this will
                be excluded

            min_id (`int`):
                All the messages with a lower (older) ID or equal to this will
                be excluded.

            add_offset (`int`):
                Additional message offset (all of the specified offsets +
                this offset = older messages).

            batch_size (`int`):
                Messages will be returned in chunks of this size (100 is
                the maximum). While it makes no sense to modify this value,
                you are still free to do so.

            wait_time (`int`):
                Wait time between different :tl:`GetHistoryRequest`. Use this
                parameter to avoid hitting the ``FloodWaitError`` as needed.
                If left to ``None``, it will default to 1 second only if
                the limit is higher than 3000.

            _total (`list`, optional):
                A single-item list to pass the total parameter by reference.

        Yields:
            Instances of :tl:`Message` with extra attributes:

                * ``.sender`` = entity of the sender.
                * ``.fwd_from.sender`` = if fwd_from, who sent it originally.
                * ``.fwd_from.channel`` = if fwd_from, original channel.
                * ``.to`` = entity to which the message was sent.

        Notes:
            Telegram's flood wait limit for :tl:`GetHistoryRequest` seems to
            be around 30 seconds per 3000 messages, therefore a sleep of 1
            second is the default for this limit (or above). You may need
            an higher limit, so you're free to set the ``batch_size`` that
            you think may be good.
        """
        entity = await self.get_input_entity(entity)
        limit = float('inf') if limit is None else int(limit)
        if limit == 0:
            if not _total:
                return
            # No messages, but we still need to know the total message count
            result = await self(GetHistoryRequest(
                peer=entity, limit=1,
                offset_date=None, offset_id=0, max_id=0, min_id=0,
                add_offset=0, hash=0
            ))
            _total[0] = getattr(result, 'count', len(result.messages))
            return

        if wait_time is None:
            wait_time = 1 if limit > 3000 else 0

        have = 0
        batch_size = min(max(batch_size, 1), 100)
        while have < limit:
            # Telegram has a hard limit of 100
            real_limit = min(limit - have, batch_size)
            r = await self(GetHistoryRequest(
                peer=entity,
                limit=real_limit,
                offset_date=offset_date,
                offset_id=offset_id,
                max_id=max_id,
                min_id=min_id,
                add_offset=add_offset,
                hash=0
            ))
            if _total:
                _total[0] = getattr(r, 'count', len(r.messages))

            entities = {utils.get_peer_id(x): x
                        for x in itertools.chain(r.users, r.chats)}

            for message in r.messages:
                if isinstance(message, MessageEmpty):
                    continue

                # Add a few extra attributes to the Message to be friendlier.
                # To make messages more friendly, always add message
                # to service messages, and action to normal messages.
                message.message = getattr(message, 'message', None)
                message.action = getattr(message, 'action', None)
                message.to = entities[utils.get_peer_id(message.to_id)]
                message.sender = (
                    None if not message.from_id else
                    entities[utils.get_peer_id(message.from_id)]
                )
                if getattr(message, 'fwd_from', None):
                    message.fwd_from.sender = (
                        None if not message.fwd_from.from_id else
                        entities[utils.get_peer_id(message.fwd_from.from_id)]
                    )
                    message.fwd_from.channel = (
                        None if not message.fwd_from.channel_id else
                        entities[utils.get_peer_id(
                            PeerChannel(message.fwd_from.channel_id)
                        )]
                    )
                yield message
                have += 1

            if len(r.messages) < real_limit:
                break

            offset_id = r.messages[-1].id
            offset_date = r.messages[-1].date
            await asyncio.sleep(wait_time)

    async def get_messages(self, *args, **kwargs):
        """
        Same as :meth:`iter_messages`, but returns a list instead
        with an additional ``.total`` attribute on the list.
        """
        total = [0]
        kwargs['_total'] = total
        msgs = UserList()
        async for msg in self.iter_messages(*args, **kwargs):
            msgs.append(msg)

        msgs.total = total[0]
        return msgs

    async def get_message_history(self, *args, **kwargs):
        warnings.warn(
            'get_message_history is deprecated, use get_messages instead'
        )
        return await self.get_messages(*args, **kwargs)

    async def send_read_acknowledge(self, entity, message=None, max_id=None,
                                    clear_mentions=False):
        """
        Sends a "read acknowledge" (i.e., notifying the given peer that we've
        read their messages, also known as the "double check").

        Args:
            entity (`entity`):
                The chat where these messages are located.

            message (`list` | :tl:`Message`):
                Either a list of messages or a single message.

            max_id (`int`):
                Overrides messages, until which message should the
                acknowledge should be sent.

            clear_mentions (`bool`):
                Whether the mention badge should be cleared (so that
                there are no more mentions) or not for the given entity.

                If no message is provided, this will be the only action
                taken.
        """
        if max_id is None:
            if message:
                if utils.is_list_like(message):
                    max_id = max(msg.id for msg in message)
                else:
                    max_id = message.id
            elif not clear_mentions:
                raise ValueError(
                    'Either a message list or a max_id must be provided.')

        entity = await self.get_input_entity(entity)
        if clear_mentions:
            await self(ReadMentionsRequest(entity))
            if max_id is None:
                return True

        if max_id is not None:
            if isinstance(entity, InputPeerChannel):
                return await self(channels.ReadHistoryRequest(entity, max_id=max_id))
            else:
                return await self(messages.ReadHistoryRequest(entity, max_id=max_id))

        return False

    @staticmethod
    def _get_message_id(message):
        """Sanitizes the 'reply_to' parameter a user may send"""
        if message is None:
            return None

        if isinstance(message, int):
            return message

        try:
            if message.SUBCLASS_OF_ID == 0x790009e3:
                # hex(crc32(b'Message')) = 0x790009e3
                return message.id
        except AttributeError:
            pass

        raise TypeError('Invalid message type: {}'.format(type(message)))

    async def iter_participants(self, entity, limit=None, search='',
                                filter=None, aggressive=False, _total=None):
        """
        Iterator over the participants belonging to the specified chat.

        Args:
            entity (`entity`):
                The entity from which to retrieve the participants list.

            limit (`int`):
                Limits amount of participants fetched.

            search (`str`, optional):
                Look for participants with this string in name/username.

            filter (:tl:`ChannelParticipantsFilter`, optional):
                The filter to be used, if you want e.g. only admins
                Note that you might not have permissions for some filter.
                This has no effect for normal chats or users.

            aggressive (`bool`, optional):
                Aggressively looks for all participants in the chat in
                order to get more than 10,000 members (a hard limit
                imposed by Telegram). Note that this might take a long
                time (over 5 minutes), but is able to return over 90,000
                participants on groups with 100,000 members.

                This has no effect for groups or channels with less than
                10,000 members, or if a ``filter`` is given.

            _total (`list`, optional):
                A single-item list to pass the total parameter by reference.

        Yields:
            The :tl:`User` objects returned by :tl:`GetParticipantsRequest`
            with an additional ``.participant`` attribute which is the
            matched :tl:`ChannelParticipant` type for channels/megagroups
            or :tl:`ChatParticipants` for normal chats.
        """
        if isinstance(filter, type):
            if filter in (ChannelParticipantsBanned, ChannelParticipantsKicked,
                          ChannelParticipantsSearch):
                # These require a `q` parameter (support types for convenience)
                filter = filter('')
            else:
                filter = filter()

        entity = await self.get_input_entity(entity)
        if search and (filter or not isinstance(entity, InputPeerChannel)):
            # We need to 'search' ourselves unless we have a PeerChannel
            search = search.lower()

            def filter_entity(ent):
                return search in utils.get_display_name(ent).lower() or\
                       search in (getattr(ent, 'username', '') or None).lower()
        else:
            def filter_entity(ent):
                return True

        limit = float('inf') if limit is None else int(limit)
        if isinstance(entity, InputPeerChannel):
            total = (await self(GetFullChannelRequest(
                entity
            ))).full_chat.participants_count
            if _total:
                _total[0] = total

            if limit == 0:
                return

            seen = set()
            if total > 10000 and aggressive and not filter:
                requests = [GetParticipantsRequest(
                    channel=entity,
                    filter=ChannelParticipantsSearch(search + chr(x)),
                    offset=0,
                    limit=200,
                    hash=0
                ) for x in range(ord('a'), ord('z') + 1)]
            else:
                requests = [GetParticipantsRequest(
                    channel=entity,
                    filter=filter or ChannelParticipantsSearch(search),
                    offset=0,
                    limit=200,
                    hash=0
                )]

            while requests:
                # Only care about the limit for the first request
                # (small amount of people, won't be aggressive).
                #
                # Most people won't care about getting exactly 12,345
                # members so it doesn't really matter not to be 100%
                # precise with being out of the offset/limit here.
                requests[0].limit = min(limit - requests[0].offset, 200)
                if requests[0].offset > limit:
                    break

                if len(requests) == 1:
                    results = (await self(requests[0]),)
                else:
                    results = await self(*requests)
                for i in reversed(range(len(requests))):
                    participants = results[i]
                    if not participants.users:
                        requests.pop(i)
                    else:
                        requests[i].offset += len(participants.participants)
                        users = {user.id: user for user in participants.users}
                        for participant in participants.participants:
                            user = users[participant.user_id]
                            if not filter_entity(user) or user.id in seen:
                                continue

                            seen.add(participant.user_id)
                            user = users[participant.user_id]
                            user.participant = participant
                            yield user
                            if len(seen) >= limit:
                                return

        elif isinstance(entity, InputPeerChat):
            # TODO We *could* apply the `filter` here ourselves
            full = await self(GetFullChatRequest(entity.chat_id))
            if not isinstance(full.full_chat.participants, ChatParticipants):
                # ChatParticipantsForbidden won't have ``.participants``
                _total[0] = 0
                return

            if _total:
                _total[0] = len(full.full_chat.participants.participants)

            have = 0
            users = {user.id: user for user in full.users}
            for participant in full.full_chat.participants.participants:
                user = users[participant.user_id]
                if not filter_entity(user):
                    continue
                have += 1
                if have > limit:
                    break
                else:
                    user = users[participant.user_id]
                    user.participant = participant
                    yield user
        else:
            if _total:
                _total[0] = 1
            if limit != 0:
                user = await self.get_entity(entity)
                if filter_entity(user):
                    user.participant = None
                    yield user

    async def get_participants(self, *args, **kwargs):
        """
        Same as :meth:`iter_participants`, but returns a list instead
        with an additional ``.total`` attribute on the list.
        """
        total = [0]
        kwargs['_total'] = total
        participants = UserList()
        async for participant in self.iter_participants(*args, **kwargs):
            participants.append(participant)
        participants.total = total[0]
        return participants

    # endregion

    # region Uploading files

    async def send_file(self, entity, file, caption='',
                        force_document=False, progress_callback=None,
                        reply_to=None,
                        attributes=None,
                        thumb=None,
                        allow_cache=True,
                        parse_mode='md',
                        **kwargs):
        """
        Sends a file to the specified entity.

        Args:
            entity (`entity`):
                Who will receive the file.

            file (`str` | `bytes` | `file` | `media`):
                The path of the file, byte array, or stream that will be sent.
                Note that if a byte array or a stream is given, a filename
                or its type won't be inferred, and it will be sent as an
                "unnamed application/octet-stream".

                Subsequent calls with the very same file will result in
                immediate uploads, unless ``.clear_file_cache()`` is called.

                Furthermore the file may be any media (a message, document,
                photo or similar) so that it can be resent without the need
                to download and re-upload it again.

                If a list or similar is provided, the files in it will be
                sent as an album in the order in which they appear, sliced
                in chunks of 10 if more than 10 are given.

            caption (`str`, optional):
                Optional caption for the sent media message.

            force_document (`bool`, optional):
                If left to ``False`` and the file is a path that ends with
                the extension of an image file or a video file, it will be
                sent as such. Otherwise always as a document.

            progress_callback (`callable`, optional):
                A callback function accepting two parameters:
                ``(sent bytes, total)``.

            reply_to (`int` | :tl:`Message`):
                Same as reply_to from .send_message().

            attributes (`list`, optional):
                Optional attributes that override the inferred ones, like
                :tl:`DocumentAttributeFilename` and so on.

            thumb (`str` | `bytes` | `file`, optional):
                Optional thumbnail (for videos).

            allow_cache (`bool`, optional):
                Whether to allow using the cached version stored in the
                database or not. Defaults to ``True`` to avoid re-uploads.
                Must be ``False`` if you wish to use different attributes
                or thumb than those that were used when the file was cached.

            parse_mode (`str`, optional):
                The parse mode for the caption message.

        Kwargs:
           If "is_voice_note" in kwargs, despite its value, and the file is
           sent as a document, it will be sent as a voice note.

        Notes:
            If the ``hachoir3`` package (``hachoir`` module) is installed,
            it will be used to determine metadata from audio and video files.

        Returns:
            The :tl:`Message` (or messages) containing the sent file,
            or messages if a list of them was passed.
        """
        # First check if the user passed an iterable, in which case
        # we may want to send as an album if all are photo files.
        if utils.is_list_like(file):
            # TODO Fix progress_callback
            images = []
            if force_document:
                documents = file
            else:
                documents = []
                for x in file:
                    if utils.is_image(x):
                        images.append(x)
                    else:
                        documents.append(x)

            result = []
            while images:
                result += await self._send_album(
                    entity, images[:10], caption=caption,
                    progress_callback=progress_callback, reply_to=reply_to,
                    parse_mode=parse_mode
                )
                images = images[10:]

            result.extend(
                await self.send_file(
                    entity, x, allow_cache=allow_cache,
                    caption=caption, force_document=force_document,
                    progress_callback=progress_callback, reply_to=reply_to,
                    attributes=attributes, thumb=thumb, **kwargs
                ) for x in documents
            )
            return result

        entity = await self.get_input_entity(entity)
        reply_to = self._get_message_id(reply_to)
        caption, msg_entities = self._parse_message_text(caption, parse_mode)

        if not isinstance(file, (str, bytes, io.IOBase)):
            # The user may pass a Message containing media (or the media,
            # or anything similar) that should be treated as a file. Try
            # getting the input media for whatever they passed and send it.
            try:
                media = utils.get_input_media(file)
            except TypeError:
                pass  # Can't turn whatever was given into media
            else:
                request = SendMediaRequest(entity, media,
                                           reply_to_msg_id=reply_to,
                                           message=caption,
                                           entities=msg_entities)
                return self._get_response_message(request, await self(request))

        as_image = utils.is_image(file) and not force_document
        use_cache = InputPhoto if as_image else InputDocument
        file_handle = await self.upload_file(
            file, progress_callback=progress_callback,
            use_cache=use_cache if allow_cache else None
        )

        if isinstance(file_handle, use_cache):
            # File was cached, so an instance of use_cache was returned
            if as_image:
                media = InputMediaPhoto(file_handle)
            else:
                media = InputMediaDocument(file_handle)
        elif as_image:
            media = InputMediaUploadedPhoto(file_handle)
        else:
            mime_type = None
            if isinstance(file, str):
                # Determine mime-type and attributes
                # Take the first element by using [0] since it returns a tuple
                mime_type = guess_type(file)[0]
                attr_dict = {
                    DocumentAttributeFilename:
                        DocumentAttributeFilename(os.path.basename(file))
                }
                if utils.is_audio(file) and hachoir:
                    m = hachoir.metadata.extractMetadata(
                        hachoir.parser.createParser(file)
                    )
                    attr_dict[DocumentAttributeAudio] = DocumentAttributeAudio(
                        title=m.get('title') if m.has('title') else None,
                        performer=m.get('author') if m.has('author') else None,
                        duration=int(m.get('duration').seconds
                                     if m.has('duration') else 0)
                    )

                if not force_document and utils.is_video(file):
                    if hachoir:
                        m = hachoir.metadata.extractMetadata(
                            hachoir.parser.createParser(file)
                        )
                        doc = DocumentAttributeVideo(
                            w=m.get('width') if m.has('width') else 0,
                            h=m.get('height') if m.has('height') else 0,
                            duration=int(m.get('duration').seconds
                                         if m.has('duration') else 0)
                        )
                    else:
                        doc = DocumentAttributeVideo(0, 0, 0)
                    attr_dict[DocumentAttributeVideo] = doc
            else:
                attr_dict = {
                    DocumentAttributeFilename: DocumentAttributeFilename(
                        os.path.basename(
                            getattr(file, 'name', None) or 'unnamed'))
                }

            if 'is_voice_note' in kwargs:
                if DocumentAttributeAudio in attr_dict:
                    attr_dict[DocumentAttributeAudio].voice = True
                else:
                    attr_dict[DocumentAttributeAudio] = \
                        DocumentAttributeAudio(0, voice=True)

            # Now override the attributes if any. As we have a dict of
            # {cls: instance}, we can override any class with the list
            # of attributes provided by the user easily.
            if attributes:
                for a in attributes:
                    attr_dict[type(a)] = a

            # Ensure we have a mime type, any; but it cannot be None
            # 'The "octet-stream" subtype is used to indicate that a body
            # contains arbitrary binary data.'
            if not mime_type:
                mime_type = 'application/octet-stream'

            input_kw = {}
            if thumb:
                input_kw['thumb'] = await self.upload_file(thumb)

            media = InputMediaUploadedDocument(
                file=file_handle,
                mime_type=mime_type,
                attributes=list(attr_dict.values()),
                **input_kw
            )

        # Once the media type is properly specified and the file uploaded,
        # send the media message to the desired entity.
        request = SendMediaRequest(entity, media, reply_to_msg_id=reply_to,
                                   message=caption, entities=msg_entities)
        msg = self._get_response_message(request, await self(request))
        if msg and isinstance(file_handle, InputSizedFile):
            # There was a response message and we didn't use cached
            # version, so cache whatever we just sent to the database.
            md5, size = file_handle.md5, file_handle.size
            if as_image:
                to_cache = utils.get_input_photo(msg.media.photo)
            else:
                to_cache = utils.get_input_document(msg.media.document)
            self.session.cache_file(md5, size, to_cache)

        return msg

    def send_voice_note(self, *args, **kwargs):
        """Wrapper method around :meth:`send_file` with is_voice_note=True."""
        kwargs['is_voice_note'] = True
        return self.send_file(*args, **kwargs)

    async def _send_album(self, entity, files, caption='',
                          progress_callback=None, reply_to=None,
                          parse_mode='md'):
        """Specialized version of .send_file for albums"""
        # We don't care if the user wants to avoid cache, we will use it
        # anyway. Why? The cached version will be exactly the same thing
        # we need to produce right now to send albums (uploadMedia), and
        # cache only makes a difference for documents where the user may
        # want the attributes used on them to change.
        #
        # In theory documents can be sent inside the albums but they appear
        # as different messages (not inside the album), and the logic to set
        # the attributes/avoid cache is already written in .send_file().
        entity = await self.get_input_entity(entity)
        if not utils.is_list_like(caption):
            caption = (caption,)
        captions = [
            self._parse_message_text(caption or '', parse_mode)
            for caption in reversed(caption)  # Pop from the end (so reverse)
        ]
        reply_to = self._get_message_id(reply_to)

        # Need to upload the media first, but only if they're not cached yet
        media = []
        for file in files:
            # fh will either be InputPhoto or a modified InputFile
            fh = await self.upload_file(file, use_cache=InputPhoto)
            if not isinstance(fh, InputPhoto):
                input_photo = utils.get_input_photo((await self(UploadMediaRequest(
                    entity, media=InputMediaUploadedPhoto(fh)
                ))).photo)
                self.session.cache_file(fh.md5, fh.size, input_photo)
                fh = input_photo

            if captions:
                caption, msg_entities = captions.pop()
            else:
                caption, msg_entities = '', None
            media.append(InputSingleMedia(InputMediaPhoto(fh), message=caption,
                                          entities=msg_entities))

        # Now we can construct the multi-media request
        result = await self(SendMultiMediaRequest(
            entity, reply_to_msg_id=reply_to, multi_media=media
        ))
        return [
            self._get_response_message(update.id, result)
            for update in result.updates
            if isinstance(update, UpdateMessageID)
        ]

    async def upload_file(self, file, part_size_kb=None, file_name=None,
                          use_cache=None, progress_callback=None):
        """
        Uploads the specified file and returns a handle (an instance of
        InputFile or InputFileBig, as required) which can be later used
        before it expires (they are usable during less than a day).

        Uploading a file will simply return a "handle" to the file stored
        remotely in the Telegram servers, which can be later used on. This
        will **not** upload the file to your own chat or any chat at all.

        Args:
            file (`str` | `bytes` | `file`):
                The path of the file, byte array, or stream that will be sent.
                Note that if a byte array or a stream is given, a filename
                or its type won't be inferred, and it will be sent as an
                "unnamed application/octet-stream".

                Subsequent calls with the very same file will result in
                immediate uploads, unless ``.clear_file_cache()`` is called.

            part_size_kb (`int`, optional):
                Chunk size when uploading files. The larger, the less
                requests will be made (up to 512KB maximum).

            file_name (`str`, optional):
                The file name which will be used on the resulting InputFile.
                If not specified, the name will be taken from the ``file``
                and if this is not a ``str``, it will be ``"unnamed"``.

            use_cache (`type`, optional):
                The type of cache to use (currently either ``InputDocument``
                or ``InputPhoto``). If present and the file is small enough
                to need the MD5, it will be checked against the database,
                and if a match is found, the upload won't be made. Instead,
                an instance of type ``use_cache`` will be returned.

            progress_callback (`callable`, optional):
                A callback function accepting two parameters:
                ``(sent bytes, total)``.

        Returns:
            :tl:`InputFileBig` if the file size is larger than 10MB,
            ``InputSizedFile`` (subclass of :tl:`InputFile`) otherwise.
        """
        if isinstance(file, (InputFile, InputFileBig)):
            return file  # Already uploaded

        if isinstance(file, str):
            file_size = os.path.getsize(file)
        elif isinstance(file, bytes):
            file_size = len(file)
        else:
            file = file.read()
            file_size = len(file)

        # File will now either be a string or bytes
        if not part_size_kb:
            part_size_kb = utils.get_appropriated_part_size(file_size)

        if part_size_kb > 512:
            raise ValueError('The part size must be less or equal to 512KB')

        part_size = int(part_size_kb * 1024)
        if part_size % 1024 != 0:
            raise ValueError(
                'The part size must be evenly divisible by 1024')

        # Set a default file name if None was specified
        file_id = helpers.generate_random_long()
        if not file_name:
            if isinstance(file, str):
                file_name = os.path.basename(file)
            else:
                file_name = str(file_id)

        # Determine whether the file is too big (over 10MB) or not
        # Telegram does make a distinction between smaller or larger files
        is_large = file_size > 10 * 1024 * 1024
        hash_md5 = hashlib.md5()
        if not is_large:
            # Calculate the MD5 hash before anything else.
            # As this needs to be done always for small files,
            # might as well do it before anything else and
            # check the cache.
            if isinstance(file, str):
                with open(file, 'rb') as stream:
                    file = stream.read()
            hash_md5.update(file)
            if use_cache:
                cached = self.session.get_file(
                    hash_md5.digest(), file_size, cls=use_cache
                )
                if cached:
                    return cached

        part_count = (file_size + part_size - 1) // part_size
        __log__.info('Uploading file of %d bytes in %d chunks of %d',
                     file_size, part_count, part_size)

        with open(file, 'rb') if isinstance(file, str) else BytesIO(file) \
                as stream:
            for part_index in range(part_count):
                # Read the file by in chunks of size part_size
                part = stream.read(part_size)

                # The SavePartRequest is different depending on whether
                # the file is too large or not (over or less than 10MB)
                if is_large:
                    request = SaveBigFilePartRequest(file_id, part_index,
                                                     part_count, part)
                else:
                    request = SaveFilePartRequest(file_id, part_index, part)

                result = await self(request)
                if result:
                    __log__.debug('Uploaded %d/%d', part_index + 1,
                                  part_count)
                    if progress_callback:
                        progress_callback(stream.tell(), file_size)
                else:
                    raise RuntimeError(
                        'Failed to upload file part {}.'.format(part_index))

        if is_large:
            return InputFileBig(file_id, part_count, file_name)
        else:
            return InputSizedFile(
                file_id, part_count, file_name, md5=hash_md5, size=file_size
            )

    # endregion

    # region Downloading media requests

    async def download_profile_photo(self, entity, file=None, download_big=True):
        """
        Downloads the profile photo of the given entity (user/chat/channel).

        Args:
            entity (`entity`):
                From who the photo will be downloaded.

            file (`str` | `file`, optional):
                The output file path, directory, or stream-like object.
                If the path exists and is a file, it will be overwritten.

            download_big (`bool`, optional):
                Whether to use the big version of the available photos.

        Returns:
            ``None`` if no photo was provided, or if it was Empty. On success
            the file path is returned since it may differ from the one given.
        """
        photo = entity
        possible_names = []
        try:
            is_entity = entity.SUBCLASS_OF_ID in (
                0x2da17977, 0xc5af5d94, 0x1f4661b9, 0xd49a2697
            )
        except AttributeError:
            return None  # Not even a TLObject as attribute access failed

        if is_entity:
            # Maybe it is an user or a chat? Or their full versions?
            #
            # The hexadecimal numbers above are simply:
            # hex(crc32(x.encode('ascii'))) for x in
            # ('User', 'Chat', 'UserFull', 'ChatFull')
            entity = await self.get_entity(entity)
            if not hasattr(entity, 'photo'):
                # Special case: may be a ChatFull with photo:Photo
                # This is different from a normal UserProfilePhoto and Chat
                if hasattr(entity, 'chat_photo'):
                    return await self._download_photo(
                        entity.chat_photo, file,
                        date=None, progress_callback=None
                    )
                else:
                    # Give up
                    return None

            for attr in ('username', 'first_name', 'title'):
                possible_names.append(getattr(entity, attr, None))

            photo = entity.photo

        if not isinstance(photo, UserProfilePhoto) and \
                not isinstance(photo, ChatPhoto):
            return None

        photo_location = photo.photo_big if download_big else photo.photo_small
        file = self._get_proper_filename(
            file, 'profile_photo', '.jpg',
            possible_names=possible_names
        )

        # Download the media with the largest size input file location
        try:
            await self.download_file(
                InputFileLocation(
                    volume_id=photo_location.volume_id,
                    local_id=photo_location.local_id,
                    secret=photo_location.secret
                ),
                file
            )
        except LocationInvalidError:
            # See issue #500, Android app fails as of v4.6.0 (1155).
            # The fix seems to be using the full channel chat photo.
            ie = await self.get_input_entity(entity)
            if isinstance(ie, InputPeerChannel):
                full = await self(GetFullChannelRequest(ie))
                return await self._download_photo(
                    full.full_chat.chat_photo, file,
                    date=None, progress_callback=None
                )
            else:
                # Until there's a report for chats, no need to.
                return None
        return file

    async def download_media(self, message, file=None, progress_callback=None):
        """
        Downloads the given media, or the media from a specified Message.

        message (:tl:`Message` | :tl:`Media`):
            The media or message containing the media that will be downloaded.

        file (`str` | `file`, optional):
            The output file path, directory, or stream-like object.
            If the path exists and is a file, it will be overwritten.

        progress_callback (`callable`, optional):
            A callback function accepting two parameters:
            ``(received bytes, total)``.

        Returns:
            ``None`` if no media was provided, or if it was Empty. On success
            the file path is returned since it may differ from the one given.
        """
        # TODO This won't work for messageService
        if isinstance(message, Message):
            date = message.date
            media = message.media
        else:
            date = datetime.now()
            media = message

        if isinstance(media, (MessageMediaPhoto, Photo,
                              PhotoSize, PhotoCachedSize)):
            return await self._download_photo(
                media, file, date, progress_callback
            )
        elif isinstance(media, (MessageMediaDocument, Document)):
            return await self._download_document(
                media, file, date, progress_callback
            )
        elif isinstance(media, MessageMediaContact):
            return await self._download_contact(
                media, file
            )

    async def _download_photo(self, photo, file, date, progress_callback):
        """Specialized version of .download_media() for photos"""
        # Determine the photo and its largest size
        if isinstance(photo, MessageMediaPhoto):
            photo = photo.photo
        if isinstance(photo, Photo):
            for size in reversed(photo.sizes):
                if not isinstance(size, PhotoSizeEmpty):
                    photo = size
                    break
            else:
                return
        if not isinstance(photo, (PhotoSize, PhotoCachedSize)):
            return

        file = self._get_proper_filename(file, 'photo', '.jpg', date=date)
        if isinstance(photo, PhotoCachedSize):
            # No need to download anything, simply write the bytes
            if isinstance(file, str):
                helpers.ensure_parent_dir_exists(file)
                f = open(file, 'wb')
            else:
                f = file
            try:
                f.write(photo.bytes)
            finally:
                if isinstance(file, str):
                    f.close()
            return file

        await self.download_file(
            InputFileLocation(
                volume_id=photo.location.volume_id,
                local_id=photo.location.local_id,
                secret=photo.location.secret
            ),
            file,
            file_size=photo.size,
            progress_callback=progress_callback
        )
        return file

    async def _download_document(self, document, file, date, progress_callback):
        """Specialized version of .download_media() for documents."""
        if isinstance(document, MessageMediaDocument):
            document = document.document
        if not isinstance(document, Document):
            return

        file_size = document.size

        kind = 'document'
        possible_names = []
        for attr in document.attributes:
            if isinstance(attr, DocumentAttributeFilename):
                possible_names.insert(0, attr.file_name)

            elif isinstance(attr, DocumentAttributeAudio):
                kind = 'audio'
                if attr.performer and attr.title:
                    possible_names.append('{} - {}'.format(
                        attr.performer, attr.title
                    ))
                elif attr.performer:
                    possible_names.append(attr.performer)
                elif attr.title:
                    possible_names.append(attr.title)
                elif attr.voice:
                    kind = 'voice'

        file = self._get_proper_filename(
            file, kind, utils.get_extension(document),
            date=date, possible_names=possible_names
        )

        await self.download_file(
            InputDocumentFileLocation(
                id=document.id,
                access_hash=document.access_hash,
                version=document.version
            ),
            file,
            file_size=file_size,
            progress_callback=progress_callback
        )
        return file

    @staticmethod
    def _download_contact(mm_contact, file):
        """Specialized version of .download_media() for contacts.
           Will make use of the vCard 4.0 format.
        """
        first_name = mm_contact.first_name
        last_name = mm_contact.last_name
        phone_number = mm_contact.phone_number

        if isinstance(file, str):
            file = TelegramClient._get_proper_filename(
                file, 'contact', '.vcard',
                possible_names=[first_name, phone_number, last_name]
            )
            f = open(file, 'w', encoding='utf-8')
        else:
            f = file

        try:
            # Remove these pesky characters
            first_name = first_name.replace(';', '')
            last_name = (last_name or '').replace(';', '')
            f.write('BEGIN:VCARD\n')
            f.write('VERSION:4.0\n')
            f.write('N:{};{};;;\n'.format(first_name, last_name))
            f.write('FN:{} {}\n'.format(first_name, last_name))
            f.write('TEL;TYPE=cell;VALUE=uri:tel:+{}\n'.format(phone_number))
            f.write('END:VCARD\n')
        finally:
            # Only close the stream if we opened it
            if isinstance(file, str):
                f.close()

        return file

    @staticmethod
    def _get_proper_filename(file, kind, extension,
                             date=None, possible_names=None):
        """Gets a proper filename for 'file', if this is a path.

           'kind' should be the kind of the output file (photo, document...)
           'extension' should be the extension to be added to the file if
                       the filename doesn't have any yet
           'date' should be when this file was originally sent, if known
           'possible_names' should be an ordered list of possible names

           If no modification is made to the path, any existing file
           will be overwritten.
           If any modification is made to the path, this method will
           ensure that no existing file will be overwritten.
        """
        if file is not None and not isinstance(file, str):
            # Probably a stream-like object, we cannot set a filename here
            return file

        if file is None:
            file = ''
        elif os.path.isfile(file):
            # Make no modifications to valid existing paths
            return file

        if os.path.isdir(file) or not file:
            try:
                name = None if possible_names is None else next(
                    x for x in possible_names if x
                )
            except StopIteration:
                name = None

            if not name:
                if not date:
                    date = datetime.now()
                name = '{}_{}-{:02}-{:02}_{:02}-{:02}-{:02}'.format(
                    kind,
                    date.year, date.month, date.day,
                    date.hour, date.minute, date.second,
                )
            file = os.path.join(file, name)

        directory, name = os.path.split(file)
        name, ext = os.path.splitext(name)
        if not ext:
            ext = extension

        result = os.path.join(directory, name + ext)
        if not os.path.isfile(result):
            return result

        i = 1
        while True:
            result = os.path.join(directory, '{} ({}){}'.format(name, i, ext))
            if not os.path.isfile(result):
                return result
            i += 1

    async def download_file(self, input_location, file, part_size_kb=None,
                            file_size=None, progress_callback=None):
        """
        Downloads the given input location to a file.

        Args:
            input_location (:tl:`InputFileLocation`):
                The file location from which the file will be downloaded.

            file (`str` | `file`):
                The output file path, directory, or stream-like object.
                If the path exists and is a file, it will be overwritten.

            part_size_kb (`int`, optional):
                Chunk size when downloading files. The larger, the less
                requests will be made (up to 512KB maximum).

            file_size (`int`, optional):
                The file size that is about to be downloaded, if known.
                Only used if ``progress_callback`` is specified.

            progress_callback (`callable`, optional):
                A callback function accepting two parameters:
                ``(downloaded bytes, total)``. Note that the
                ``total`` is the provided ``file_size``.
        """
        if not part_size_kb:
            if not file_size:
                part_size_kb = 64  # Reasonable default
            else:
                part_size_kb = utils.get_appropriated_part_size(file_size)

        part_size = int(part_size_kb * 1024)
        # https://core.telegram.org/api/files says:
        # > part_size % 1024 = 0 (divisible by 1KB)
        #
        # But https://core.telegram.org/cdn (more recent) says:
        # > limit must be divisible by 4096 bytes
        # So we just stick to the 4096 limit.
        if part_size % 4096 != 0:
            raise ValueError(
                'The part size must be evenly divisible by 4096.')

        if isinstance(file, str):
            # Ensure that we'll be able to download the media
            helpers.ensure_parent_dir_exists(file)
            f = open(file, 'wb')
        else:
            f = file

        # The used client will change if FileMigrateError occurs
        client = self
        cdn_decrypter = None

        __log__.info('Downloading file in chunks of %d bytes', part_size)
        try:
            offset = 0
            while True:
                try:
                    if cdn_decrypter:
                        result = await cdn_decrypter.get_file()
                    else:
                        result = await client(GetFileRequest(
                            input_location, offset, part_size
                        ))

                        if isinstance(result, FileCdnRedirect):
                            __log__.info('File lives in a CDN')
                            cdn_decrypter, result = \
                                await CdnDecrypter.prepare_decrypter(
                                    client,
                                    await self._get_cdn_client(result),
                                    result
                                )

                except FileMigrateError as e:
                    __log__.info('File lives in another DC')
                    client = await self._get_exported_client(e.new_dc)
                    continue

                offset += part_size

                # If we have received no data (0 bytes), the file is over
                # So there is nothing left to download and write
                if not result.bytes:
                    # Return some extra information, unless it's a CDN file
                    return getattr(result, 'type', '')

                f.write(result.bytes)
                __log__.debug('Saved %d more bytes', len(result.bytes))
                if progress_callback:
                    progress_callback(f.tell(), file_size)
        finally:
            if client != self:
                client.disconnect()

            if cdn_decrypter:
                try:
                    cdn_decrypter.client.disconnect()
                except:
                    pass
            if isinstance(file, str):
                f.close()

    # endregion

    # endregion

    # region Event handling

    def on(self, event):
        """
        Decorator helper method around add_event_handler().

        Args:
            event (`_EventBuilder` | `type`):
                The event builder class or instance to be used,
                for instance ``events.NewMessage``.
        """
        def decorator(f):
            if self._loop.is_running():
                asyncio.ensure_future(self.add_event_handler(f, event))
            else:
                self._loop.run_until_complete(self.add_event_handler(f, event))
            return f

        return decorator

    async def _check_events_pending_resolve(self):
        if self._events_pending_resolve:
            for event in self._events_pending_resolve:
                await event.resolve(self)
            self._events_pending_resolve.clear()

    async def _on_handler(self, update):
        for builder, callback in self._event_builders:
            event = builder.build(update)
            if event:
                event._client = self
                try:
                    await callback(event)
                except events.StopPropagation:
                    __log__.debug(
                        "Event handler '{}' stopped chain of "
                        "propagation for event {}."
                        .format(callback.__name__, type(event).__name__)
                    )
                    break

    async def add_event_handler(self, callback, event=None):
        """
        Registers the given callback to be called on the specified event.

        Args:
            callback (`callable`):
                The callable function accepting one parameter to be used.

            event (`_EventBuilder` | `type`, optional):
                The event builder class or instance to be used,
                for instance ``events.NewMessage``.

                If left unspecified, ``events.Raw`` (the ``Update`` objects
                with no further processing) will be passed instead.
        """

        self.updates.handler = self._on_handler
        if isinstance(event, type):
            event = event()
        elif not event:
            event = events.Raw()

        if self.is_user_authorized():
            await event.resolve(self)
            await self._check_events_pending_resolve()
        else:
            self._events_pending_resolve.append(event)

        self._event_builders.append((event, callback))

    def remove_event_handler(self, callback, event=None):
        """
        Inverse operation of :meth:`add_event_handler`.

        If no event is given, all events for this callback are removed.
        Returns how many callbacks were removed.
        """
        found = 0
        if event and not isinstance(event, type):
            event = type(event)

        i = len(self._event_builders)
        while i:
            i -= 1
            ev, cb = self._event_builders[i]
            if cb == callback and (not event or isinstance(ev, event)):
                del self._event_builders[i]
                found += 1

        return found

    def list_event_handlers(self):
        """
        Lists all added event handlers, returning a list of pairs
        consisting of (callback, event).
        """
        return [(callback, event) for event, callback in self._event_builders]

    async def add_update_handler(self, handler):
        warnings.warn(
            'add_update_handler is deprecated, use the @client.on syntax '
            'or add_event_handler(callback, events.Raw) instead (see '
            'https://telethon.rtfd.io/en/latest/extra/basic/working-'
            'with-updates.html)'
        )
        return await self.add_event_handler(handler, events.Raw)

    def remove_update_handler(self, handler):
        return self.remove_event_handler(handler)

    def list_update_handlers(self):
        return [callback for callback, _ in self.list_event_handlers()]

    # endregion

    # region Small utilities to make users' life easier

    async def _set_connected_and_authorized(self):
        await super()._set_connected_and_authorized()
        await self._check_events_pending_resolve()

    async def get_entity(self, entity):
        """
        Turns the given entity into a valid Telegram user or chat.

        entity (`str` | `int` | :tl:`Peer` | :tl:`InputPeer`):
            The entity (or iterable of entities) to be transformed.
            If it's a string which can be converted to an integer or starts
            with '+' it will be resolved as if it were a phone number.

            If it doesn't start with '+' or starts with a '@' it will be
            be resolved from the username. If no exact match is returned,
            an error will be raised.

            If the entity is an integer or a Peer, its information will be
            returned through a call to self.get_input_peer(entity).

            If the entity is neither, and it's not a TLObject, an
            error will be raised.

        Returns:
            :tl:`User`, :tl:`Chat` or :tl:`Channel` corresponding to the
            input entity. A list will be returned if more than one was given.
        """
        single = not utils.is_list_like(entity)
        if single:
            entity = (entity,)

        # Group input entities by string (resolve username),
        # input users (get users), input chat (get chats) and
        # input channels (get channels) to get the most entities
        # in the less amount of calls possible.
        inputs = [
            x if isinstance(x, str) else await self.get_input_entity(x)
            for x in entity
        ]
        users = [x for x in inputs if isinstance(x, InputPeerUser)]
        chats = [x.chat_id for x in inputs if isinstance(x, InputPeerChat)]
        channels = [x for x in inputs if isinstance(x, InputPeerChannel)]
        if users:
            # GetUsersRequest has a limit of 200 per call
            tmp = []
            while users:
                curr, users = users[:200], users[200:]
                tmp.extend(await self(GetUsersRequest(curr)))
            users = tmp
        if chats:  # TODO Handle chats slice?
            chats = (await self(GetChatsRequest(chats))).chats
        if channels:
            channels = (await self(GetChannelsRequest(channels))).chats

        # Merge users, chats and channels into a single dictionary
        id_entity = {
            utils.get_peer_id(x): x
            for x in itertools.chain(users, chats, channels)
        }

        # We could check saved usernames and put them into the users,
        # chats and channels list from before. While this would reduce
        # the amount of ResolveUsername calls, it would fail to catch
        # username changes.
        result = [
            await self._get_entity_from_string(x) if isinstance(x, str)
            else id_entity[utils.get_peer_id(x)]
            for x in inputs
        ]
        return result[0] if single else result

    async def _get_entity_from_string(self, string):
        """
        Gets a full entity from the given string, which may be a phone or
        an username, and processes all the found entities on the session.
        The string may also be a user link, or a channel/chat invite link.
        This method has the side effect of adding the found users to the
        session database, so it can be queried later without API calls,
        if this option is enabled on the session.
        Returns the found entity, or raises TypeError if not found.
        """
        phone = utils.parse_phone(string)
        if phone:
            for user in (await self(GetContactsRequest(0))).users:
                if user.phone == phone:
                    return user
        else:
            username, is_join_chat = utils.parse_username(string)
            if is_join_chat:
                invite = await self(CheckChatInviteRequest(username))
                if isinstance(invite, ChatInvite):
                    raise ValueError(
                        'Cannot get entity from a channel (or group) '
                        'that you are not part of. Join the group and retry'
                    )
                elif isinstance(invite, ChatInviteAlready):
                    return invite.chat
            elif username:
                if username in ('me', 'self'):
                    return await self.get_me()

                try:
                    result = await self(ResolveUsernameRequest(username))
                except UsernameNotOccupiedError as e:
                    raise ValueError('No user has "{}" as username'
                                     .format(username)) from e

                for entity in itertools.chain(result.users, result.chats):
                    if getattr(entity, 'username', None) or ''\
                            .lower() == username:
                        return entity
            try:
                # Nobody with this username, maybe it's an exact name/title
                return await self.get_entity(
                    self.session.get_input_entity(string))
            except ValueError:
                pass

        raise ValueError(
            'Cannot find any entity corresponding to "{}"'.format(string)
        )

    async def get_input_entity(self, peer):
        """
        Turns the given peer into its input entity version. Most requests
        use this kind of InputUser, InputChat and so on, so this is the
        most suitable call to make for those cases.

        entity (`str` | `int` | :tl:`Peer` | :tl:`InputPeer`):
            The integer ID of an user or otherwise either of a
            :tl:`PeerUser`, :tl:`PeerChat` or :tl:`PeerChannel`, for
            which to get its ``Input*`` version.
            If this ``Peer`` hasn't been seen before by the library, the top
            dialogs will be loaded and their entities saved to the session
            file (unless this feature was disabled explicitly).
            If in the end the access hash required for the peer was not found,
            a ValueError will be raised.
        Returns:
            :tl:`InputPeerUser`, :tl:`InputPeerChat` or :tl:`InputPeerChannel`.
        """
        if peer in ('me', 'self'):
            return InputPeerSelf()

        try:
            # First try to get the entity from cache, otherwise figure it out
            return self.session.get_input_entity(peer)
        except ValueError:
            pass

        if isinstance(peer, str):
            return utils.get_input_peer(await self._get_entity_from_string(peer))

        if not isinstance(peer, int) and (not isinstance(peer, TLObject)
                                          or peer.SUBCLASS_OF_ID != 0x2d45687):
            # Try casting the object into an input peer. Might TypeError.
            # Don't do it if a not-found ID was given (instead ValueError).
            # Also ignore Peer (0x2d45687 == crc32(b'Peer'))'s, lacking hash.
            return utils.get_input_peer(peer)

        raise ValueError(
            'Could not find the input entity corresponding to "{}". '
            'Make sure you have encountered this user/chat/channel before. '
            'If the peer is in your dialogs call client.get_dialogs().'
            'If the peer belongs to a chat call client.get_participants().'
            .format(peer)
        )

    async def edit_2fa(self, current_password=None, new_password=None, hint='',
                       email=None):
        """
        Changes the 2FA settings of the logged in user, according to the
        passed parameters. Take note of the parameter explanations.

        Has no effect if both current and new password are omitted.

        current_password (`str`, optional):
            The current password, to authorize changing to ``new_password``.
            Must be set if changing existing 2FA settings.
            Must **not** be set if 2FA is currently disabled.
            Passing this by itself will remove 2FA (if correct).

        new_password (`str`, optional):
            The password to set as 2FA.
            If 2FA was already enabled, ``current_password`` **must** be set.
            Leaving this blank or ``None`` will remove the password.

        hint (`str`, optional):
            Hint to be displayed by Telegram when it asks for 2FA.
            Leaving unspecified is highly discouraged.
            Has no effect if ``new_password`` is not set.

        email (`str`, optional):
            Recovery and verification email. Raises ``EmailUnconfirmedError``
            if value differs from current one, and has no effect if
            ``new_password`` is not set.

        Returns:
            ``True`` if successful, ``False`` otherwise.
        """
        if new_password is None and current_password is None:
            return False

        pass_result = await self(GetPasswordRequest())
        if isinstance(pass_result, NoPassword) and current_password:
            current_password = None

        salt_random = os.urandom(8)
        salt = pass_result.new_salt + salt_random
        if not current_password:
            current_password_hash = salt
        else:
            current_password = pass_result.current_salt +\
                current_password.encode() + pass_result.current_salt
            current_password_hash = hashlib.sha256(current_password).digest()

        if new_password:  # Setting new password
            new_password = salt + new_password.encode('utf-8') + salt
            new_password_hash = hashlib.sha256(new_password).digest()
            new_settings = PasswordInputSettings(
                new_salt=salt,
                new_password_hash=new_password_hash,
                hint=hint
            )
            if email:  # If enabling 2FA or changing email
                new_settings.email = email  # TG counts empty string as None
            return await self(UpdatePasswordSettingsRequest(
                current_password_hash, new_settings=new_settings
            ))
        else:  # Removing existing password
            return await self(UpdatePasswordSettingsRequest(
                current_password_hash,
                new_settings=PasswordInputSettings(
                    new_salt=bytes(),
                    new_password_hash=bytes(),
                    hint=hint
                )
            ))

    # endregion<|MERGE_RESOLUTION|>--- conflicted
+++ resolved
@@ -355,10 +355,6 @@
             me = await self.sign_in(phone=phone, password=password)
 
         # We won't reach here if any step failed (exit by exception)
-<<<<<<< HEAD
-        print('Signed in successfully as', utils.get_display_name(me))
-        await self._check_events_pending_resolve()
-=======
         signed, name = 'Signed in successfully as', utils.get_display_name(me)
         try:
             print(signed, name)
@@ -367,8 +363,7 @@
             print(signed, name.encode('utf-8', errors='ignore')
                               .decode('ascii', errors='ignore'))
 
-        self._check_events_pending_resolve()
->>>>>>> 93b5909b
+        await self._check_events_pending_resolve()
         return self
 
     async def sign_in(self, phone=None, code=None,
