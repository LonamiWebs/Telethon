--- conflicted
+++ resolved
@@ -123,17 +123,6 @@
 
            *args will be ignored.
         """
-<<<<<<< HEAD
-        result = super().connect()
-
-        # Checking if there are update_handlers and if true, start running updates thread.
-        # This situation may occur on reconnecting.
-        if result and self._update_handlers:
-            self._set_updates_thread(running=True)
-
-        return result
-
-=======
         # The main TelegramClient is the only one that will have
         # constant_read, since it's also the only one who receives
         # updates and need to be processed as soon as they occur.
@@ -144,7 +133,6 @@
         # and further updates won't be able to be added unless allowing to
         # switch the mode on the fly.
         return super().connect(constant_read=True)
->>>>>>> 9bc1f64e
 
     def disconnect(self):
         """Disconnects from the Telegram server
@@ -885,99 +873,6 @@
         self._update_callbacks.remove(handler)
 
     def list_update_handlers(self):
-<<<<<<< HEAD
-        return self._update_handlers[:]
-
-    def _set_updates_thread(self, running):
-        """Sets the updates thread status (running or not)"""
-        if running == self._updates_thread_running.is_set():
-            return
-
-        # Different state, update the saved value and behave as required
-        self._logger.debug('Changing updates thread running status to %s', running)
-        if running:
-            self._updates_thread_running.set()
-            if not self._updates_thread:
-                self._updates_thread = Thread(
-                    name='UpdatesThread', daemon=True,
-                    target=self._updates_thread_method)
-
-                self._updates_thread.start()
-        else:
-            self._updates_thread_running.clear()
-            if self._updates_thread_receiving.is_set():
-                self._sender.cancel_receive()
-
-    def _updates_thread_method(self):
-        """This method will run until specified and listen for incoming updates"""
-
-        # Set a reasonable timeout when checking for updates
-        timeout = timedelta(minutes=1)
-
-        while self._updates_thread_running.is_set():
-            # Always sleep a bit before each iteration to relax the CPU,
-            # since it's possible to early 'continue' the loop to reach
-            # the next iteration, but we still should to sleep.
-            sleep(0.1)
-
-            with self._lock:
-                self._logger.debug('Updates thread acquired the lock')
-                try:
-                    self._updates_thread_receiving.set()
-                    self._logger.debug(
-                        'Trying to receive updates from the updates thread'
-                    )
-
-                    if time() > self._next_ping_at:
-                        self._next_ping_at = time() + self.ping_interval
-                        self(PingRequest(utils.generate_random_long()))
-
-                    updates = self._sender.receive_updates(timeout=timeout)
-
-                    self._updates_thread_receiving.clear()
-                    self._logger.debug(
-                        'Received {} update(s) from the updates thread'
-                        .format(len(updates))
-                    )
-                    for update in updates:
-                        for handler in self._update_handlers:
-                            handler(update)
-
-                except ConnectionResetError:
-                    self._logger.debug('Server disconnected us. Reconnecting...')
-                    self.reconnect()
-
-                except TimeoutError:
-                    self._logger.debug('Receiving updates timed out')
-
-                except ReadCancelledError:
-                    self._logger.debug('Receiving updates cancelled')
-
-                except BrokenPipeError:
-                    self._logger.debug('Tcp session is broken. Reconnecting...')
-                    self.reconnect()
-
-                except InvalidChecksumError:
-                    self._logger.debug('MTProto session is broken. Reconnecting...')
-                    self.reconnect()
-
-                except OSError:
-                    self._logger.debug('OSError on updates thread, %s logging out',
-                                         'was' if self._sender.logging_out else 'was not')
-
-                    if self._sender.logging_out:
-                        # This error is okay when logging out, means we got disconnected
-                        # TODO Not sure why this happens because we call disconnect()...
-                        self._set_updates_thread(running=False)
-                    else:
-                        raise
-
-            self._logger.debug('Updates thread released the lock')
-
-        # Thread is over, so clean unset its variable
-        self._updates_thread = None
-=======
         return self._update_callbacks[:]
->>>>>>> 9bc1f64e
 
     # endregion