--- conflicted
+++ resolved
@@ -139,51 +139,29 @@
         # Default implementation is just an error
         raise ValueError('Invalid connection mode specified: ' + str(self._mode))
 
-<<<<<<< HEAD
     async def _recv_tcp_full(self):
         # TODO We don't want another call to this method that could
         # potentially await on another self.read(n). Is this guaranteed
         # by asyncio?
-        packet_length_bytes = await self.read(4)
-        packet_length = int.from_bytes(packet_length_bytes, 'little')
-
-        seq_bytes = await self.read(4)
-        seq = int.from_bytes(seq_bytes, 'little')
-
-        body = await self.read(packet_length - 12)
-        checksum = int.from_bytes(await self.read(4), 'little')
-
-        valid_checksum = crc32(packet_length_bytes + seq_bytes + body)
-=======
-    def _recv_tcp_full(self):
-        packet_len_seq = self.read(8)  # 4 and 4
+        packet_len_seq = await self.read(8)  # 4 and 4
         packet_len, seq = struct.unpack('<ii', packet_len_seq)
 
-        body = self.read(packet_len - 12)
-        checksum = struct.unpack('<I', self.read(4))[0]
+        body = await self.read(packet_len - 12)
+        checksum = struct.unpack('<I', await self.read(4))[0]
 
         valid_checksum = crc32(packet_len_seq + body)
->>>>>>> 27728be2
         if checksum != valid_checksum:
             raise InvalidChecksumError(checksum, valid_checksum)
 
         return body
 
-<<<<<<< HEAD
     async def _recv_intermediate(self):
-        return await self.read(int.from_bytes(self.read(4), 'little'))
+        return await self.read(struct.unpack('<i', await self.read(4))[0])
 
     async def _recv_abridged(self):
-        length = int.from_bytes(self.read(1), 'little')
-=======
-    def _recv_intermediate(self):
-        return self.read(struct.unpack('<i', self.read(4))[0])
-
-    def _recv_abridged(self):
-        length = struct.unpack('<B', self.read(1))[0]
->>>>>>> 27728be2
+        length = struct.unpack('<B', await self.read(1))[0]
         if length >= 127:
-            length = struct.unpack('<i', self.read(3) + b'\0')[0]
+            length = struct.unpack('<i', await self.read(3) + b'\0')[0]
 
         return await self.read(length << 2)
 
