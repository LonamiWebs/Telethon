import gzip
import logging
import struct

from .. import helpers as utils
from ..crypto import AES
from ..errors import (
    BadMessageError, InvalidChecksumError, BrokenAuthKeyError,
    rpc_message_to_error
)
from ..extensions import BinaryReader
from ..tl import TLMessage, MessageContainer, GzipPacked
from ..tl.all_tlobjects import tlobjects
from ..tl.types import (
    MsgsAck, Pong, BadServerSalt, BadMsgNotification,
    MsgNewDetailedInfo, NewSessionCreated, MsgDetailedInfo
)
from ..tl.functions.auth import LogOutRequest

logging.getLogger(__name__).addHandler(logging.NullHandler())


class MtProtoSender:
    """MTProto Mobile Protocol sender
       (https://core.telegram.org/mtproto/description).

       Note that this class is not thread-safe, and calling send/receive
       from two or more threads at the same time is undefined behaviour.
       Rationale: a new connection should be spawned to send/receive requests
                  in parallel, so thread-safety (hence locking) isn't needed.
    """

    def __init__(self, session, connection):
        """Creates a new MtProtoSender configured to send messages through
           'connection' and using the parameters from 'session'.
        """
        self.session = session
        self.connection = connection
        self._logger = logging.getLogger(__name__)

        # Message IDs that need confirmation
        self._need_confirmation = []

        # Requests (as msg_id: Message) sent waiting to be received
        self._pending_receive = {}

    async def connect(self):
        """Connects to the server"""
        await self.connection.connect(self.session.server_address, self.session.port)

    def is_connected(self):
        return self.connection.is_connected()

    def disconnect(self):
        """Disconnects from the server"""
        self.connection.close()
        self._need_confirmation.clear()
        self._clear_all_pending()

    def clone(self):
        """Creates a copy of this MtProtoSender as a new connection"""
        return MtProtoSender(self.session, self.connection.clone())

    # region Send and receive

    async def send(self, *requests):
        """Sends the specified MTProtoRequest, previously sending any message
           which needed confirmation."""

        # Finally send our packed request(s)
        messages = [TLMessage(self.session, r) for r in requests]
        self._pending_receive.update({m.msg_id: m for m in messages})

        # Pack everything in the same container if we need to send AckRequests
        if self._need_confirmation:
            messages.append(
                TLMessage(self.session, MsgsAck(self._need_confirmation))
            )
            self._need_confirmation.clear()

        if len(messages) == 1:
            message = messages[0]
        else:
            message = TLMessage(self.session, MessageContainer(messages))

        await self._send_message(message)

    async def _send_acknowledge(self, msg_id):
        """Sends a message acknowledge for the given msg_id"""
        await self._send_message(TLMessage(self.session, MsgsAck([msg_id])))

    async def receive(self, update_state):
        """Receives a single message from the connected endpoint.

           This method returns nothing, and will only affect other parts
           of the MtProtoSender such as the updates callback being fired
           or a pending request being confirmed.

           Any unhandled object (likely updates) will be passed to
           update_state.process(TLObject).
        """
        try:
            body = await self.connection.recv()
        except (BufferError, InvalidChecksumError):
            # TODO BufferError, we should spot the cause...
            # "No more bytes left"; something wrong happened, clear
            # everything to be on the safe side, or:
            #
            # "This packet should be skipped"; since this may have
            # been a result for a request, invalidate every request
            # and just re-invoke them to avoid problems
            self._clear_all_pending()
            return

        message, remote_msg_id, remote_seq = self._decode_msg(body)
        with BinaryReader(message) as reader:
            await self._process_msg(remote_msg_id, remote_seq, reader, update_state)

    # endregion

    # region Low level processing

    async def _send_message(self, message):
        """Sends the given Message(TLObject) encrypted through the network"""

        plain_text = \
            struct.pack('<QQ', self.session.salt, self.session.id) \
            + message.to_bytes()

        msg_key = utils.calc_msg_key(plain_text)
        key_id = struct.pack('<Q', self.session.auth_key.key_id)
        key, iv = utils.calc_key(self.session.auth_key.key, msg_key, True)
        cipher_text = AES.encrypt_ige(plain_text, key, iv)

        result = key_id + msg_key + cipher_text
        await self.connection.send(result)

    def _decode_msg(self, body):
        """Decodes an received encrypted message body bytes"""
        message = None
        remote_msg_id = None
        remote_sequence = None

        with BinaryReader(body) as reader:
            if len(body) < 8:
                if body == b'l\xfe\xff\xff':
                    raise BrokenAuthKeyError()
                else:
                    raise BufferError("Can't decode packet ({})".format(body))

            # TODO Check for both auth key ID and msg_key correctness
            reader.read_long()  # remote_auth_key_id
            msg_key = reader.read(16)

            key, iv = utils.calc_key(self.session.auth_key.key, msg_key, False)
            plain_text = AES.decrypt_ige(
                reader.read(len(body) - reader.tell_position()), key, iv)

            with BinaryReader(plain_text) as plain_text_reader:
                plain_text_reader.read_long()  # remote_salt
                plain_text_reader.read_long()  # remote_session_id
                remote_msg_id = plain_text_reader.read_long()
                remote_sequence = plain_text_reader.read_int()
                msg_len = plain_text_reader.read_int()
                message = plain_text_reader.read(msg_len)

        return message, remote_msg_id, remote_sequence

    async def _process_msg(self, msg_id, sequence, reader, state):
        """Processes and handles a Telegram message.

           Returns True if the message was handled correctly and doesn't
           need to be skipped. Returns False otherwise.
        """

        # TODO Check salt, session_id and sequence_number
        self._need_confirmation.append(msg_id)

        code = reader.read_int(signed=False)
        reader.seek(-4)

        # The following codes are "parsed manually"
        if code == 0xf35c6d01:  # rpc_result, (response of an RPC call)
            return await self._handle_rpc_result(msg_id, sequence, reader)

<<<<<<< HEAD
        if code == 0x347773c5:  # pong
            return await self._handle_pong(msg_id, sequence, reader)

        if code == 0x73f1f8dc:  # msg_container
            return await self._handle_container(msg_id, sequence, reader, state)

        if code == 0x3072cfa1:  # gzip_packed
            return await self._handle_gzip_packed(msg_id, sequence, reader, state)

        if code == 0xedab447b:  # bad_server_salt
            return await self._handle_bad_server_salt(msg_id, sequence, reader)

        if code == 0xa7eff811:  # bad_msg_notification
            return await self._handle_bad_msg_notification(msg_id, sequence, reader)
=======
        if code == Pong.CONSTRUCTOR_ID:
            return self._handle_pong(msg_id, sequence, reader)

        if code == MessageContainer.CONSTRUCTOR_ID:
            return self._handle_container(msg_id, sequence, reader, state)

        if code == GzipPacked.CONSTRUCTOR_ID:
            return self._handle_gzip_packed(msg_id, sequence, reader, state)

        if code == BadServerSalt.CONSTRUCTOR_ID:
            return self._handle_bad_server_salt(msg_id, sequence, reader)

        if code == BadMsgNotification.CONSTRUCTOR_ID:
            return self._handle_bad_msg_notification(msg_id, sequence, reader)
>>>>>>> 27728be2

        if code == MsgDetailedInfo.CONSTRUCTOR_ID:
            return self._handle_msg_detailed_info(msg_id, sequence, reader)

        if code == MsgNewDetailedInfo.CONSTRUCTOR_ID:
            return self._handle_msg_new_detailed_info(msg_id, sequence, reader)

        if code == NewSessionCreated.CONSTRUCTOR_ID:
            return self._handle_new_session_created(msg_id, sequence, reader)

        if code == MsgsAck.CONSTRUCTOR_ID:  # may handle the request we wanted
            ack = reader.tgread_object()
            assert isinstance(ack, MsgsAck)
            # Ignore every ack request *unless* when logging out, when it's
            # when it seems to only make sense. We also need to set a non-None
            # result since Telegram doesn't send the response for these.
            for msg_id in ack.msg_ids:
                r = self._pop_request_of_type(msg_id, LogOutRequest)
                if r:
                    r.result = True  # Telegram won't send this value
                    r.confirm_received()
                    self._logger.debug('Message ack confirmed', r)

            return True

        # If the code is not parsed manually then it should be a TLObject.
        if code in tlobjects:
            result = reader.tgread_object()
            self.session.process_entities(result)
            if state:
                state.process(result)

            return True

        self._logger.debug(
            '[WARN] Unknown message: {}, data left in the buffer: {}'
            .format(
                hex(code), repr(reader.get_bytes()[reader.tell_position():])
            )
        )
        return False

    # endregion

    # region Message handling

    def _pop_request(self, msg_id):
        """Pops a pending REQUEST from self._pending_receive, or
           returns None if it's not found.
        """
        message = self._pending_receive.pop(msg_id, None)
        if message:
            return message.request

    def _pop_request_of_type(self, msg_id, t):
        """Pops a pending REQUEST from self._pending_receive if it matches
           the given type, or returns None if it's not found/doesn't match.
        """
        message = self._pending_receive.get(msg_id, None)
        if message and isinstance(message.request, t):
            return self._pending_receive.pop(msg_id).request

    def _clear_all_pending(self):
        for r in self._pending_receive.values():
            r.confirm_received.set()
        self._pending_receive.clear()

    async def _handle_pong(self, msg_id, sequence, reader):
        self._logger.debug('Handling pong')
        pong = reader.tgread_object()
        assert isinstance(pong, Pong)

        request = self._pop_request(pong.msg_id)
        if request:
            self._logger.debug('Pong confirmed a request')
            request.result = pong
            request.confirm_received.set()

        return True

    async def _handle_container(self, msg_id, sequence, reader, state):
        self._logger.debug('Handling container')
        for inner_msg_id, _, inner_len in MessageContainer.iter_read(reader):
            begin_position = reader.tell_position()

            # Note that this code is IMPORTANT for skipping RPC results of
            # lost requests (i.e., ones from the previous connection session)
            try:
                if not await self._process_msg(inner_msg_id, sequence, reader, state):
                    reader.set_position(begin_position + inner_len)
            except:
                # If any error is raised, something went wrong; skip the packet
                reader.set_position(begin_position + inner_len)
                raise

        return True

    async def _handle_bad_server_salt(self, msg_id, sequence, reader):
        self._logger.debug('Handling bad server salt')
        bad_salt = reader.tgread_object()
        assert isinstance(bad_salt, BadServerSalt)

        # Our salt is unsigned, but the objects work with signed salts
        self.session.salt = struct.unpack(
            '<Q', struct.pack('<q', bad_salt.new_server_salt)
        )[0]

        request = self._pop_request(bad_salt.bad_msg_id)
        if request:
            await self.send(request)

        return True

    async def _handle_bad_msg_notification(self, msg_id, sequence, reader):
        self._logger.debug('Handling bad message notification')
        bad_msg = reader.tgread_object()
        assert isinstance(bad_msg, BadMsgNotification)

        error = BadMessageError(bad_msg.error_code)
        if bad_msg.error_code in (16, 17):
            # sent msg_id too low or too high (respectively).
            # Use the current msg_id to determine the right time offset.
            self.session.update_time_offset(correct_msg_id=msg_id)
            self._logger.debug('Read Bad Message error: ' + str(error))
            self._logger.debug('Attempting to use the correct time offset.')
            return True
        elif bad_msg.error_code == 32:
            # msg_seqno too low, so just pump it up by some "large" amount
            # TODO A better fix would be to start with a new fresh session ID
            self.session._sequence += 64
            return True
        elif bad_msg.error_code == 33:
            # msg_seqno too high never seems to happen but just in case
            self.session._sequence -= 16
            return True
        else:
            raise error

<<<<<<< HEAD
    async def _handle_rpc_result(self, msg_id, sequence, reader):
=======
    def _handle_msg_detailed_info(self, msg_id, sequence, reader):
        msg_new = reader.tgread_object()
        assert isinstance(msg_new, MsgDetailedInfo)

        # TODO For now, simply ack msg_new.answer_msg_id
        # Relevant tdesktop source code: https://goo.gl/VvpCC6
        self._send_acknowledge(msg_new.answer_msg_id)
        return True

    def _handle_msg_new_detailed_info(self, msg_id, sequence, reader):
        msg_new = reader.tgread_object()
        assert isinstance(msg_new, MsgNewDetailedInfo)

        # TODO For now, simply ack msg_new.answer_msg_id
        # Relevant tdesktop source code: https://goo.gl/G7DPsR
        self._send_acknowledge(msg_new.answer_msg_id)
        return True

    def _handle_new_session_created(self, msg_id, sequence, reader):
        new_session = reader.tgread_object()
        assert isinstance(new_session, NewSessionCreated)
        # TODO https://goo.gl/LMyN7A
        return True

    def _handle_rpc_result(self, msg_id, sequence, reader):
>>>>>>> 27728be2
        self._logger.debug('Handling RPC result')
        reader.read_int(signed=False)  # code
        request_id = reader.read_long()
        inner_code = reader.read_int(signed=False)

        request = self._pop_request(request_id)

        if inner_code == 0x2144ca19:  # RPC Error
            if self.session.report_errors and request:
                error = rpc_message_to_error(
                    reader.read_int(), reader.tgread_string(),
                    report_method=type(request).CONSTRUCTOR_ID
                )
            else:
                error = rpc_message_to_error(
                    reader.read_int(), reader.tgread_string()
                )

            # Acknowledge that we received the error
            await self._send_acknowledge(request_id)

            if request:
                request.rpc_error = error
                request.confirm_received.set()
            # else TODO Where should this error be reported?
            # Read may be async. Can an error not-belong to a request?
            self._logger.debug('Read RPC error: %s', str(error))
            return True  # All contents were read okay

        elif request:
            self._logger.debug('Reading request response')
            if inner_code == 0x3072cfa1:  # GZip packed
                unpacked_data = gzip.decompress(reader.tgread_bytes())
                with BinaryReader(unpacked_data) as compressed_reader:
                    request.on_response(compressed_reader)
            else:
                reader.seek(-4)
                request.on_response(reader)

            self.session.process_entities(request.result)
            request.confirm_received.set()
            return True

        # If it's really a result for RPC from previous connection
        # session, it will be skipped by the handle_container()
        self._logger.debug('Lost request will be skipped.')
        return False

    async def _handle_gzip_packed(self, msg_id, sequence, reader, state):
        self._logger.debug('Handling gzip packed data')
        with BinaryReader(GzipPacked.read(reader)) as compressed_reader:
            return await self._process_msg(msg_id, sequence, compressed_reader, state)

    # endregion<|MERGE_RESOLUTION|>--- conflicted
+++ resolved
@@ -183,46 +183,29 @@
         if code == 0xf35c6d01:  # rpc_result, (response of an RPC call)
             return await self._handle_rpc_result(msg_id, sequence, reader)
 
-<<<<<<< HEAD
-        if code == 0x347773c5:  # pong
+        if code == Pong.CONSTRUCTOR_ID:
             return await self._handle_pong(msg_id, sequence, reader)
 
-        if code == 0x73f1f8dc:  # msg_container
+        if code == MessageContainer.CONSTRUCTOR_ID:
             return await self._handle_container(msg_id, sequence, reader, state)
 
-        if code == 0x3072cfa1:  # gzip_packed
+        if code == GzipPacked.CONSTRUCTOR_ID:
             return await self._handle_gzip_packed(msg_id, sequence, reader, state)
 
-        if code == 0xedab447b:  # bad_server_salt
+        if code == BadServerSalt.CONSTRUCTOR_ID:
             return await self._handle_bad_server_salt(msg_id, sequence, reader)
 
-        if code == 0xa7eff811:  # bad_msg_notification
+        if code == BadMsgNotification.CONSTRUCTOR_ID:
             return await self._handle_bad_msg_notification(msg_id, sequence, reader)
-=======
-        if code == Pong.CONSTRUCTOR_ID:
-            return self._handle_pong(msg_id, sequence, reader)
-
-        if code == MessageContainer.CONSTRUCTOR_ID:
-            return self._handle_container(msg_id, sequence, reader, state)
-
-        if code == GzipPacked.CONSTRUCTOR_ID:
-            return self._handle_gzip_packed(msg_id, sequence, reader, state)
-
-        if code == BadServerSalt.CONSTRUCTOR_ID:
-            return self._handle_bad_server_salt(msg_id, sequence, reader)
-
-        if code == BadMsgNotification.CONSTRUCTOR_ID:
-            return self._handle_bad_msg_notification(msg_id, sequence, reader)
->>>>>>> 27728be2
 
         if code == MsgDetailedInfo.CONSTRUCTOR_ID:
-            return self._handle_msg_detailed_info(msg_id, sequence, reader)
+            return await self._handle_msg_detailed_info(msg_id, sequence, reader)
 
         if code == MsgNewDetailedInfo.CONSTRUCTOR_ID:
-            return self._handle_msg_new_detailed_info(msg_id, sequence, reader)
+            return await self._handle_msg_new_detailed_info(msg_id, sequence, reader)
 
         if code == NewSessionCreated.CONSTRUCTOR_ID:
-            return self._handle_new_session_created(msg_id, sequence, reader)
+            return await self._handle_new_session_created(msg_id, sequence, reader)
 
         if code == MsgsAck.CONSTRUCTOR_ID:  # may handle the request we wanted
             ack = reader.tgread_object()
@@ -352,35 +335,31 @@
         else:
             raise error
 
-<<<<<<< HEAD
-    async def _handle_rpc_result(self, msg_id, sequence, reader):
-=======
-    def _handle_msg_detailed_info(self, msg_id, sequence, reader):
+    async def _handle_msg_detailed_info(self, msg_id, sequence, reader):
         msg_new = reader.tgread_object()
         assert isinstance(msg_new, MsgDetailedInfo)
 
         # TODO For now, simply ack msg_new.answer_msg_id
         # Relevant tdesktop source code: https://goo.gl/VvpCC6
-        self._send_acknowledge(msg_new.answer_msg_id)
-        return True
-
-    def _handle_msg_new_detailed_info(self, msg_id, sequence, reader):
+        await self._send_acknowledge(msg_new.answer_msg_id)
+        return True
+
+    async def _handle_msg_new_detailed_info(self, msg_id, sequence, reader):
         msg_new = reader.tgread_object()
         assert isinstance(msg_new, MsgNewDetailedInfo)
 
         # TODO For now, simply ack msg_new.answer_msg_id
         # Relevant tdesktop source code: https://goo.gl/G7DPsR
-        self._send_acknowledge(msg_new.answer_msg_id)
-        return True
-
-    def _handle_new_session_created(self, msg_id, sequence, reader):
+        await self._send_acknowledge(msg_new.answer_msg_id)
+        return True
+
+    async def _handle_new_session_created(self, msg_id, sequence, reader):
         new_session = reader.tgread_object()
         assert isinstance(new_session, NewSessionCreated)
         # TODO https://goo.gl/LMyN7A
         return True
 
-    def _handle_rpc_result(self, msg_id, sequence, reader):
->>>>>>> 27728be2
+    async def _handle_rpc_result(self, msg_id, sequence, reader):
         self._logger.debug('Handling RPC result')
         reader.read_int(signed=False)  # code
         request_id = reader.read_long()
