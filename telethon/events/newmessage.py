import re
from typing import Optional, Callable, Union, Sequence, Match, Pattern

from .common import EventBuilder, EventCommon, name_inner_event, _into_id_set
from .. import utils, hints
from ..tl import types


@name_inner_event
class NewMessage(EventBuilder):
    """
    Occurs whenever a new text message or a message with media arrives.

    Args:
        incoming (`bool`, optional):
            If set to `True`, only **incoming** messages will be handled.
            Mutually exclusive with ``outgoing`` (can only set one of either).

        outgoing (`bool`, optional):
            If set to `True`, only **outgoing** messages will be handled.
            Mutually exclusive with ``incoming`` (can only set one of either).

        from_users (`entity`, optional):
            Unlike `chats`, this parameter filters the *senders* of the
            message. That is, only messages *sent by these users* will be
            handled. Use `chats` if you want private messages with this/these
            users. `from_users` lets you filter by messages sent by *one or
            more* users across the desired chats (doesn't need a list).

        forwards (`bool`, optional):
            Whether forwarded messages should be handled or not. By default,
            both forwarded and normal messages are included. If it's `True`
            *only* forwards will be handled. If it's `False` only messages
            that are *not* forwards will be handled.

        pattern (`str`, `callable`, `Pattern`, optional):
            If set, only messages matching this pattern will be handled.
            You can specify a regex-like string which will be matched
            against the message, a callable function that returns `True`
            if a message is acceptable, or a compiled regex pattern.

    Example
        .. code-block:: python

            import asyncio
            from telethon import events

            @client.on(events.NewMessage(pattern='(?i)hello.+'))
            async def handler(event):
                # Respond whenever someone says "Hello" and something else
                await event.reply('Hey!')

            @client.on(events.NewMessage(outgoing=True, pattern='!ping'))
            async def handler(event):
                # Say "!pong" whenever you send "!ping", then delete both messages
                m = await event.respond('!pong')
                await asyncio.sleep(5)
                await client.delete_messages(event.chat_id, [event.id, m.id])
    """
    def __init__(self, chats: Optional[Sequence[hints.Entity]] = None, *, blacklist_chats: bool = False,
                 func: Optional[Callable[['NewMessage.Event'], None]] = None,
                 incoming: Optional[bool] = None, outgoing: Optional[bool] = None,
                 from_users: Optional[hints.Entity] = None, forwards: Optional[bool] = None,
<<<<<<< HEAD
                 pattern: Union[str, Callable, Pattern, None] = None):
=======
                 pattern: Union[str, Callable, Pattern, Optional] = None):
>>>>>>> 2cc1e0e6
        if incoming and outgoing:
            incoming = outgoing = None  # Same as no filter
        elif incoming is not None and outgoing is None:
            outgoing = not incoming
        elif outgoing is not None and incoming is None:
            incoming = not outgoing
        elif all(x is not None and not x for x in (incoming, outgoing)):
            raise ValueError("Don't create an event handler if you "
                             "don't want neither incoming nor outgoing!")

        super().__init__(chats, blacklist_chats=blacklist_chats, func=func)
        self.incoming = incoming
        self.outgoing = outgoing
        self.from_users = from_users
        self.forwards = forwards
        if isinstance(pattern, str):
            self.pattern = re.compile(pattern).match
        elif not pattern or callable(pattern):
            self.pattern = pattern
        elif hasattr(pattern, 'match') and callable(pattern.match):
            self.pattern = pattern.match
        else:
            raise TypeError('Invalid pattern type given')

        # Should we short-circuit? E.g. perform no check at all
        self._no_check = all(x is None for x in (
            self.chats, self.incoming, self.outgoing, self.pattern,
            self.from_users, self.forwards, self.from_users, self.func
        ))

    async def _resolve(self, client):
        await super()._resolve(client)
        self.from_users = await _into_id_set(client, self.from_users)

    @classmethod
    def build(cls, update, others=None, self_id=None):
        if isinstance(update,
                      (types.UpdateNewMessage, types.UpdateNewChannelMessage)):
            if not isinstance(update.message, types.Message):
                return  # We don't care about MessageService's here
            event = cls.Event(update.message)
        elif isinstance(update, types.UpdateShortMessage):
            event = cls.Event(types.Message(
                out=update.out,
                mentioned=update.mentioned,
                media_unread=update.media_unread,
                silent=update.silent,
                id=update.id,
                peer_id=types.PeerUser(update.user_id),
                from_id=types.PeerUser(self_id if update.out else update.user_id),
                message=update.message,
                date=update.date,
                fwd_from=update.fwd_from,
                via_bot_id=update.via_bot_id,
                reply_to=update.reply_to,
                entities=update.entities
            ))
        elif isinstance(update, types.UpdateShortChatMessage):
            event = cls.Event(types.Message(
                out=update.out,
                mentioned=update.mentioned,
                media_unread=update.media_unread,
                silent=update.silent,
                id=update.id,
                from_id=types.PeerUser(self_id if update.out else update.from_id),
                peer_id=types.PeerChat(update.chat_id),
                message=update.message,
                date=update.date,
                fwd_from=update.fwd_from,
                via_bot_id=update.via_bot_id,
                reply_to=update.reply_to,
                entities=update.entities
            ))
        else:
            return

        # Make messages sent to ourselves outgoing unless they're forwarded.
        # This makes it consistent with official client's appearance.
        ori = event.message
        if ori.peer_id == types.PeerUser(self_id) and not ori.fwd_from:
            event.message.out = True

        return event

    def filter(self, event: 'NewMessage.Event'):
        if self._no_check:
            return event

        if self.incoming and event.message.out:
            return
        if self.outgoing and not event.message.out:
            return
        if self.forwards is not None:
            if bool(self.forwards) != bool(event.message.fwd_from):
                return

        if self.from_users is not None:
            if event.message.sender_id not in self.from_users:
                return

        if self.pattern:
            match = self.pattern(event.message.message or '')
            if not match:
                return
            event.pattern_match = match

        return super().filter(event)

    class Event(EventCommon, types.TypeMessage):
        """
        Represents the event of a new message. This event can be treated
        to all effects as a `Message <telethon.tl.custom.message.Message>`,
        so please **refer to its documentation** to know what you can do
        with this event.

        Members:
            message (`Message <telethon.tl.custom.message.Message>`):
                This is the only difference with the received
                `Message <telethon.tl.custom.message.Message>`, and will
                return the `telethon.tl.custom.message.Message` itself,
                not the text.

                See `Message <telethon.tl.custom.message.Message>` for
                the rest of available members and methods.

            pattern_match (`obj`):
                The resulting object from calling the passed ``pattern`` function.
                Here's an example using a string (defaults to regex match):

                >>> from telethon import TelegramClient, events
                >>> client = TelegramClient(...)
                >>>
                >>> @client.on(events.NewMessage(pattern=r'hi (\\w+)!'))
                ... async def handler(event):
                ...     # In this case, the result is a ``Match`` object
                ...     # since the `str` pattern was converted into
                ...     # the ``re.compile(pattern).match`` function.
                ...     print('Welcomed', event.pattern_match.group(1))
                ...
                >>>
        """
        def __init__(self, message: types.TypeMessage):
            self.__dict__['_init'] = False
            super().__init__(chat_peer=message.peer_id,
                             msg_id=message.id, broadcast=bool(message.post))

            self.pattern_match = None  # type: Optional[Match]
            self.message = message

        def _set_client(self, client):
            super()._set_client(client)
            m = self.message
            m._finish_init(client, self._entities, None)
            self.__dict__['_init'] = True  # No new attributes can be set

        def __getattr__(self, item):
            if item in self.__dict__:
                return self.__dict__[item]
            else:
                return getattr(self.message, item)

        def __setattr__(self, name, value):
            if not self.__dict__['_init'] or name in self.__dict__:
                self.__dict__[name] = value
            else:
                setattr(self.message, name, value)<|MERGE_RESOLUTION|>--- conflicted
+++ resolved
@@ -61,11 +61,7 @@
                  func: Optional[Callable[['NewMessage.Event'], None]] = None,
                  incoming: Optional[bool] = None, outgoing: Optional[bool] = None,
                  from_users: Optional[hints.Entity] = None, forwards: Optional[bool] = None,
-<<<<<<< HEAD
                  pattern: Union[str, Callable, Pattern, None] = None):
-=======
-                 pattern: Union[str, Callable, Pattern, Optional] = None):
->>>>>>> 2cc1e0e6
         if incoming and outgoing:
             incoming = outgoing = None  # Same as no filter
         elif incoming is not None and outgoing is None:
