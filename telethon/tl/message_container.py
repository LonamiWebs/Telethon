import struct

from . import TLObject


class MessageContainer(TLObject):
    CONSTRUCTOR_ID = 0x73f1f8dc

    def __init__(self, messages):
        super().__init__()
        self.content_related = False
        self.messages = messages

<<<<<<< HEAD
    def to_dict(self, recursive=True):
        return {
            'content_related': self.content_related,
            'messages': self.messages,
        }

    def to_bytes(self):
=======
    def __bytes__(self):
>>>>>>> 335bc6a7
        return struct.pack(
            '<Ii', MessageContainer.CONSTRUCTOR_ID, len(self.messages)
        ) + b''.join(bytes(m) for m in self.messages)

    @staticmethod
    def iter_read(reader):
        reader.read_int(signed=False)  # code
        size = reader.read_int()
        for _ in range(size):
            inner_msg_id = reader.read_long()
            inner_sequence = reader.read_int()
            inner_length = reader.read_int()
            yield inner_msg_id, inner_sequence, inner_length

    def __str__(self):
        return TLObject.pretty_format(self)

    def stringify(self):
        return TLObject.pretty_format(self, indent=0)<|MERGE_RESOLUTION|>--- conflicted
+++ resolved
@@ -11,17 +11,16 @@
         self.content_related = False
         self.messages = messages
 
-<<<<<<< HEAD
     def to_dict(self, recursive=True):
         return {
             'content_related': self.content_related,
-            'messages': self.messages,
+            'messages':
+                ([] if self.messages is None else [
+                    None if x is None else x.to_dict() for x in self.messages
+                ]) if recursive else self.messages,
         }
 
-    def to_bytes(self):
-=======
     def __bytes__(self):
->>>>>>> 335bc6a7
         return struct.pack(
             '<Ii', MessageContainer.CONSTRUCTOR_ID, len(self.messages)
         ) + b''.join(bytes(m) for m in self.messages)
