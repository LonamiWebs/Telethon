import asyncio
import logging
import os
from asyncio import Lock
from datetime import timedelta

from . import version, utils
from .crypto import rsa
from .errors import (
    RPCError, BrokenAuthKeyError, ServerError, FloodWaitError,
    FloodTestPhoneWaitError, TypeNotFoundError, UnauthorizedError,
    PhoneMigrateError, NetworkMigrateError, UserMigrateError
)
from .network import authenticator, MtProtoSender, Connection, ConnectionMode
from .session import Session
from .tl import TLObject
from .tl.all_tlobjects import LAYER
from .tl.functions import (
    InitConnectionRequest, InvokeWithLayerRequest, PingRequest
)
from .tl.functions.auth import (
    ImportAuthorizationRequest, ExportAuthorizationRequest
)
from .tl.functions.help import (
    GetCdnConfigRequest, GetConfigRequest
)
from .tl.functions.updates import GetStateRequest
from .tl.types.auth import ExportedAuthorization
from .update_state import UpdateState

DEFAULT_DC_ID = 4
DEFAULT_IPV4_IP = '149.154.167.51'
DEFAULT_IPV6_IP = '[2001:67c:4e8:f002::a]'
DEFAULT_PORT = 443

__log__ = logging.getLogger(__name__)


class TelegramBareClient:
    """Bare Telegram Client with just the minimum -

       The reason to distinguish between a MtProtoSender and a
       TelegramClient itself is because the sender is just that,
       a sender, which should know nothing about Telegram but
       rather how to handle this specific connection.

       The TelegramClient itself should know how to initialize
       a proper connection to the servers, as well as other basic
       methods such as disconnection and reconnection.

       This distinction between a bare client and a full client
       makes it possible to create clones of the bare version
       (by using the same session, IP address and port) to be
       able to execute queries on either, without the additional
       cost that would involve having the methods for signing in,
       logging out, and such.
    """

    # Current TelegramClient version
    __version__ = version.__version__

    # TODO Make this thread-safe, all connections share the same DC
    _config = None  # Server configuration (with .dc_options)

    # region Initialization

    def __init__(self, session, api_id, api_hash,
                 connection_mode=ConnectionMode.TCP_FULL,
                 use_ipv6=False,
                 proxy=None,
                 timeout=timedelta(seconds=5),
                 loop=None,
                 **kwargs):
        """Refer to TelegramClient.__init__ for docs on this method"""
        if not api_id or not api_hash:
            raise ValueError(
                "Your API ID or Hash cannot be empty or None. "
                "Refer to telethon.rtfd.io for more information.")

        self._use_ipv6 = use_ipv6
        
        # Determine what session object we have
        if isinstance(session, str) or session is None:
            session = Session(session)
        elif not isinstance(session, Session):
            raise TypeError(
                'The given session must be a str or a Session instance.'
            )

        self._loop = loop if loop else asyncio.get_event_loop()

        # ':' in session.server_address is True if it's an IPv6 address
        if (not session.server_address or
                (':' in session.server_address) != use_ipv6):
            session.set_dc(
                DEFAULT_DC_ID,
                DEFAULT_IPV6_IP if self._use_ipv6 else DEFAULT_IPV4_IP,
                DEFAULT_PORT
            )

        self.session = session
        self.api_id = int(api_id)
        self.api_hash = api_hash

        # This is the main sender, which will be used from the thread
        # that calls .connect(). Every other thread will spawn a new
        # temporary connection. The connection on this one is always
        # kept open so Telegram can send us updates.
        self._sender = MtProtoSender(
            self.session,
            Connection(mode=connection_mode, proxy=proxy, timeout=timeout, loop=self._loop),
            self._loop
        )

        # Two coroutines may be calling reconnect() when the connection
        # is lost, we only want one to actually perform the reconnection.
        self._reconnect_lock = Lock(loop=self._loop)

        # Cache "exported" sessions as 'dc_id: Session' not to recreate
        # them all the time since generating a new key is a relatively
        # expensive operation.
        self._exported_sessions = {}

        # This member will process updates if enabled.
        # One may change self.updates.enabled at any later point.
        self.updates = UpdateState(self._loop)

        # Used on connection - the user may modify these and reconnect
        kwargs['app_version'] = kwargs.get('app_version', self.__version__)
        for name, value in kwargs.items():
            if not hasattr(self.session, name):
                raise ValueError('Unknown named parameter', name)
            setattr(self.session, name, value)

        # Despite the state of the real connection, keep track of whether
        # the user has explicitly called .connect() or .disconnect() here.
        # This information is required by the read thread, who will be the
        # one attempting to reconnect on the background *while* the user
        # doesn't explicitly call .disconnect(), thus telling it to stop
        # retrying. The main thread, knowing there is a background thread
        # attempting reconnection as soon as it happens, will just sleep.
        self._user_connected = False

        # Save whether the user is authorized here (a.k.a. logged in)
        self._authorized = None  # None = We don't know yet

        # The first request must be in invokeWithLayer(initConnection(X)).
        # See https://core.telegram.org/api/invoking#saving-client-info.
        self._first_request = True

        self._recv_loop = None
        self._ping_loop = None
        self._idling = asyncio.Event()

        # Default PingRequest delay
        self._ping_delay = timedelta(minutes=1)

<<<<<<< HEAD
=======
        # Also have another delay for GetStateRequest.
        #
        # If the connection is kept alive for long without invoking any
        # high level request the server simply stops sending updates.
        # TODO maybe we can have ._last_request instead if any req works?
        self._last_state = datetime.now()
        self._state_delay = timedelta(hours=1)

        # Some errors are known but there's nothing we can do from the
        # background thread. If any of these happens, call .disconnect(),
        # and raise them next time .invoke() is tried to be called.
        self._background_error = None

>>>>>>> 030f2922
    # endregion

    # region Connecting

    async def connect(self, _sync_updates=True):
        """Connects to the Telegram servers, executing authentication if
           required. Note that authenticating to the Telegram servers is
           not the same as authenticating the desired user itself, which
           may require a call (or several) to 'sign_in' for the first time.

           Note that the optional parameters are meant for internal use.

           If '_sync_updates', sync_updates() will be called and a
           second thread will be started if necessary. Note that this
           will FAIL if the client is not connected to the user's
           native data center, raising a "UserMigrateError", and
           calling .disconnect() in the process.
        """
        __log__.info('Connecting to %s:%d...',
                     self.session.server_address, self.session.port)

        try:
            await self._sender.connect()
            __log__.info('Connection success!')

            # Connection was successful! Try syncing the update state
            # UNLESS '_sync_updates' is False (we probably are in
            # another data center and this would raise UserMigrateError)
            # to also assert whether the user is logged in or not.
            self._user_connected = True
            if self._authorized is None and _sync_updates:
                try:
                    await self.sync_updates()
                    self._set_connected_and_authorized()
                except UnauthorizedError:
                    self._authorized = False
            elif self._authorized:
                self._set_connected_and_authorized()

            return True

        except TypeNotFoundError as e:
            # This is fine, probably layer migration
            __log__.warning('Connection failed, got unexpected type with ID '
                            '%s. Migrating?', hex(e.invalid_constructor_id))
            self.disconnect()
            return await self.connect(_sync_updates=_sync_updates)

        except (RPCError, ConnectionError) as e:
            # Probably errors from the previous session, ignore them
            __log__.error('Connection failed due to %s', e)
            self.disconnect()
            return False

    def is_connected(self):
        return self._sender.is_connected()

    def _wrap_init_connection(self, query):
        """Wraps query around InvokeWithLayerRequest(InitConnectionRequest())"""
        return InvokeWithLayerRequest(LAYER, InitConnectionRequest(
            api_id=self.api_id,
            device_model=self.session.device_model,
            system_version=self.session.system_version,
            app_version=self.session.app_version,
            lang_code=self.session.lang_code,
            system_lang_code=self.session.system_lang_code,
            lang_pack='',  # "langPacks are for official apps only"
            query=query
        ))

    def disconnect(self):
        """Disconnects from the Telegram server"""
        __log__.info('Disconnecting...')
        self._user_connected = False
        self._sender.disconnect()
        # TODO Shall we clear the _exported_sessions, or may be reused?
        self._first_request = True  # On reconnect it will be first again
        self.session.close()

    async def _reconnect(self, new_dc=None):
        """If 'new_dc' is not set, only a call to .connect() will be made
           since it's assumed that the connection has been lost and the
           library is reconnecting.

           If 'new_dc' is set, the client is first disconnected from the
           current data center, clears the auth key for the old DC, and
           connects to the new data center.
        """
        if new_dc is None:
            # Assume we are disconnected due to some error, so connect again
            try:
                if self.is_connected():
                    __log__.info('Reconnection aborted: already connected')
                    return True

                __log__.info('Attempting reconnection...')
                return await self.connect()
            except ConnectionResetError as e:
                __log__.warning('Reconnection failed due to %s', e)
                return False
        else:
            # Since we're reconnecting possibly due to a UserMigrateError,
            # we need to first know the Data Centers we can connect to. Do
            # that before disconnecting.
            dc = await self._get_dc(new_dc)
            __log__.info('Reconnecting to new data center %s', dc)

            self.session.set_dc(dc.id, dc.ip_address, dc.port)
            # auth_key's are associated with a server, which has now changed
            # so it's not valid anymore. Set to None to force recreating it.
            self.session.auth_key = None
            self.session.save()
            self.disconnect()
            return await self.connect()

    def set_proxy(self, proxy):
        """Change the proxy used by the connections.
        """
        if self.is_connected():
            raise RuntimeError("You can't change the proxy while connected.")
        self._sender.connection.conn.proxy = proxy

    # endregion

    # region Working with different connections/Data Centers

    async def _get_dc(self, dc_id, cdn=False):
        """Gets the Data Center (DC) associated to 'dc_id'"""
        if not TelegramBareClient._config:
            TelegramBareClient._config = await self(GetConfigRequest())

        try:
            if cdn:
                # Ensure we have the latest keys for the CDNs
                for pk in await (self(GetCdnConfigRequest())).public_keys:
                    rsa.add_key(pk.public_key)

            return next(
                dc for dc in TelegramBareClient._config.dc_options
                if dc.id == dc_id and bool(dc.ipv6) == self._use_ipv6 and bool(dc.cdn) == cdn
            )
        except StopIteration:
            if not cdn:
                raise

            # New configuration, perhaps a new CDN was added?
            TelegramBareClient._config = await self(GetConfigRequest())
            return await self._get_dc(dc_id, cdn=cdn)

    async def _get_exported_client(self, dc_id):
        """Creates and connects a new TelegramBareClient for the desired DC.

           If it's the first time calling the method with a given dc_id,
           a new session will be first created, and its auth key generated.
           Exporting/Importing the authorization will also be done so that
           the auth is bound with the key.
        """
        # Thanks badoualy/kotlogram on /telegram/api/DefaultTelegramClient.kt
        # for clearly showing how to export the authorization! ^^
        session = self._exported_sessions.get(dc_id)
        if session:
            export_auth = None  # Already bound with the auth key
        else:
            # TODO Add a lock, don't allow two threads to create an auth key
            # (when calling .connect() if there wasn't a previous session).
            # for the same data center.
            dc = await self._get_dc(dc_id)

            # Export the current authorization to the new DC.
            __log__.info('Exporting authorization for data center %s', dc)
            export_auth = await self(ExportAuthorizationRequest(dc_id))

            # Create a temporary session for this IP address, which needs
            # to be different because each auth_key is unique per DC.
            #
            # Construct this session with the connection parameters
            # (system version, device model...) from the current one.
            session = Session(self.session)
            session.set_dc(dc.id, dc.ip_address, dc.port)
            self._exported_sessions[dc_id] = session

        __log__.info('Creating exported new client')
        client = TelegramBareClient(
            session, self.api_id, self.api_hash,
            proxy=self._sender.connection.conn.proxy,
            timeout=self._sender.connection.get_timeout(),
            loop=self._loop
        )
        await client.connect(_sync_updates=False)
        if isinstance(export_auth, ExportedAuthorization):
            await client(ImportAuthorizationRequest(
                id=export_auth.id, bytes=export_auth.bytes
            ))
        elif export_auth is not None:
            __log__.warning('Unknown export auth type %s', export_auth)

        client._authorized = True  # We exported the auth, so we got auth
        return client

    async def _get_cdn_client(self, cdn_redirect):
        """Similar to ._get_exported_client, but for CDNs"""
        session = self._exported_sessions.get(cdn_redirect.dc_id)
        if not session:
            dc = await self._get_dc(cdn_redirect.dc_id, cdn=True)
            session = Session(self.session)
            session.set_dc(dc.id, dc.ip_address, dc.port)
            self._exported_sessions[cdn_redirect.dc_id] = session

        __log__.info('Creating new CDN client')
        client = TelegramBareClient(
            session, self.api_id, self.api_hash,
            proxy=self._sender.connection.conn.proxy,
            timeout=self._sender.connection.get_timeout(),
            loop=self._loop
        )

        # This will make use of the new RSA keys for this specific CDN.
        #
        # We won't be calling GetConfigRequest because it's only called
        # when needed by ._get_dc, and also it's static so it's likely
        # set already. Avoid invoking non-CDN methods by not syncing updates.
        await client.connect(_sync_updates=False)
        client._authorized = self._authorized
        return client

    # endregion

    # region Invoking Telegram requests

    async def __call__(self, *requests, retries=5):
        """Invokes (sends) a MTProtoRequest and returns (receives) its result.

           The invoke will be retried up to 'retries' times before raising
           RuntimeError().
        """
        if not all(isinstance(x, TLObject) and
                   x.content_related for x in requests):
            raise TypeError('You can only invoke requests, not types!')

        for request in requests:
            await request.resolve(self, utils)

        # For logging purposes
        if len(requests) == 1:
            which = type(requests[0]).__name__
        else:
            which = '{} requests ({})'.format(
                len(requests), [type(x).__name__ for x in requests])

        __log__.debug('Invoking %s', which)
        call_receive = \
            not self._idling.is_set() or self._reconnect_lock.locked()

        for retry in range(retries):
            result = await self._invoke(call_receive, retry, *requests)
            if result is not None:
                return result

            __log__.warning('Invoking %s failed %d times, '
                            'reconnecting and retrying',
                            [str(x) for x in requests], retry + 1)

            await asyncio.sleep(retry + 1, loop=self._loop)
            if not self._reconnect_lock.locked():
                with await self._reconnect_lock:
                    await self._reconnect()

        raise RuntimeError('Number of retries reached 0.')

    # Let people use client.invoke(SomeRequest()) instead client(...)
    invoke = __call__

    async def _invoke(self, call_receive, retry, *requests):
        try:
            # Ensure that we start with no previous errors (i.e. resending)
            for x in requests:
                x.rpc_error = None

            if not self.session.auth_key:
                __log__.info('Need to generate new auth key before invoking')
                self._first_request = True
                self.session.auth_key, self.session.time_offset = \
                    await authenticator.do_authentication(self._sender.connection)

            if self._first_request:
                __log__.info('Initializing a new connection while invoking')
                if len(requests) == 1:
                    requests = [self._wrap_init_connection(requests[0])]
                else:
                    # We need a SINGLE request (like GetConfig) to init conn.
                    # Once that's done, the N original requests will be
                    # invoked.
                    TelegramBareClient._config = await self(
                        self._wrap_init_connection(GetConfigRequest())
                    )

            await self._sender.send(*requests)

            if not call_receive:
                await asyncio.wait(
                    list(map(lambda x: x.confirm_received.wait(), requests)),
                    timeout=self._sender.connection.get_timeout(),
                    loop=self._loop
                )
            else:
                while not all(x.confirm_received.is_set() for x in requests):
                    await self._sender.receive(update_state=self.updates)

        except BrokenAuthKeyError:
            __log__.error('Authorization key seems broken and was invalid!')
            self.session.auth_key = None

        except TypeNotFoundError as e:
            # Only occurs when we call receive. May happen when
            # we need to reconnect to another DC on login and
            # Telegram somehow sends old objects (like configOld)
            self._first_request = True
            __log__.warning('Read unknown TLObject code ({}). '
                            'Setting again first_request flag.'
                            .format(hex(e.invalid_constructor_id)))

        except TimeoutError:
            __log__.warning('Invoking timed out')  # We will just retry

        except ConnectionResetError as e:
            __log__.warning('Connection was reset while invoking')
            if self._user_connected:
                # Server disconnected us, __call__ will try reconnecting.
                return None
            else:
                # User never called .connect(), so raise this error.
                raise RuntimeError('Tried to invoke without .connect()') from e

        # Clear the flag if we got this far
        self._first_request = False

        try:
            raise next(x.rpc_error for x in requests if x.rpc_error)
        except StopIteration:
            if any(x.result is None for x in requests):
                # "A container may only be accepted or
                # rejected by the other party as a whole."
                return None

            if len(requests) == 1:
                return requests[0].result
            else:
                return [x.result for x in requests]

        except (PhoneMigrateError, NetworkMigrateError,
                UserMigrateError) as e:

            await self._reconnect(new_dc=e.new_dc)
            return await self._invoke(call_receive, retry, *requests)

        except ServerError as e:
            # Telegram is having some issues, just retry
            __log__.error('Telegram servers are having internal errors %s', e)

        except (FloodWaitError, FloodTestPhoneWaitError) as e:
            __log__.warning('Request invoked too often, wait %ds', e.seconds)
            if e.seconds > self.session.flood_sleep_threshold | 0:
                raise

            await asyncio.sleep(e.seconds, loop=self._loop)
            return None

    # Some really basic functionality

    def is_user_authorized(self):
        """Has the user been authorized yet
           (code request sent and confirmed)?"""
        return self._authorized

    def get_input_entity(self, peer):
        """
        Stub method, no functionality so that calling
        ``.get_input_entity()`` from ``.resolve()`` doesn't fail.
        """
        return peer

    # endregion

    # region Updates handling

    async def sync_updates(self):
        """Synchronizes self.updates to their initial state. Will be
           called automatically on connection if self.updates.enabled = True,
           otherwise it should be called manually after enabling updates.
        """
<<<<<<< HEAD
        self.updates.process(await self(GetStateRequest()))
=======
        self.updates.process(self(GetStateRequest()))
        self._last_state = datetime.now()
>>>>>>> 030f2922

    def add_update_handler(self, handler):
        """Adds an update handler (a function which takes a TLObject,
          an update, as its parameter) and listens for updates"""
        self.updates.handlers.append(handler)

    def remove_update_handler(self, handler):
        self.updates.handlers.remove(handler)

    def list_update_handlers(self):
        return self.updates.handlers[:]

    # endregion

    # Constant read

    def _set_connected_and_authorized(self):
        self._authorized = True
        if self._recv_loop is None:
            self._recv_loop = asyncio.ensure_future(self._recv_loop_impl(), loop=self._loop)
        if self._ping_loop is None:
            self._ping_loop = asyncio.ensure_future(self._ping_loop_impl(), loop=self._loop)

    async def _ping_loop_impl(self):
        while self._user_connected:
            await self(PingRequest(int.from_bytes(os.urandom(8), 'big', signed=True)))
            await asyncio.sleep(self._ping_delay.seconds, loop=self._loop)
        self._ping_loop = None

    async def _recv_loop_impl(self):
        __log__.info('Starting to wait for items from the network')
        self._idling.set()
        need_reconnect = False
        while self._user_connected:
            try:
<<<<<<< HEAD
                if need_reconnect:
                    __log__.info('Attempting reconnection from read loop')
                    need_reconnect = False
                    with await self._reconnect_lock:
                        while self._user_connected and not await self._reconnect():
                            # Retry forever, this is instant messaging
                            await asyncio.sleep(0.1, loop=self._loop)
=======
                if datetime.now() > self._last_ping + self._ping_delay:
                    self._sender.send(PingRequest(
                        int.from_bytes(os.urandom(8), 'big', signed=True)
                    ))
                    self._last_ping = datetime.now()

                if datetime.now() > self._last_state + self._state_delay:
                    self._sender.send(GetStateRequest())
                    self._last_state = datetime.now()

                __log__.debug('Receiving items from the network...')
                self._sender.receive(update_state=self.updates)
            except TimeoutError:
                # No problem
                __log__.debug('Receiving items from the network timed out')
            except ConnectionResetError:
                if self._user_connected:
                    __log__.error('Connection was reset while receiving '
                                  'items. Reconnecting')
                with self._reconnect_lock:
                    while self._user_connected and not self._reconnect():
                        sleep(0.1)  # Retry forever, this is instant messaging
>>>>>>> 030f2922

                    # Telegram seems to kick us every 1024 items received
                    # from the network not considering things like bad salt.
                    # We must execute some *high level* request (that's not
                    # a ping) if we want to receive updates again.
                    # TODO Test if getDifference works too (better alternative)
                    await self._sender.send(GetStateRequest())

                __log__.debug('Receiving items from the network...')
                await self._sender.receive(update_state=self.updates)
            except TimeoutError:
                # No problem.
                __log__.debug('Receiving items from the network timed out')
            except ConnectionError:
                need_reconnect = True
                __log__.error('Connection was reset while receiving items')
                await asyncio.sleep(1, loop=self._loop)
            except:
                self._idling.clear()
                raise

        self._idling.clear()
        __log__.info('Connection closed by the user, not reading anymore')

    # endregion<|MERGE_RESOLUTION|>--- conflicted
+++ resolved
@@ -150,27 +150,18 @@
 
         self._recv_loop = None
         self._ping_loop = None
+        self._state_loop = None
         self._idling = asyncio.Event()
 
         # Default PingRequest delay
         self._ping_delay = timedelta(minutes=1)
-
-<<<<<<< HEAD
-=======
         # Also have another delay for GetStateRequest.
         #
         # If the connection is kept alive for long without invoking any
         # high level request the server simply stops sending updates.
         # TODO maybe we can have ._last_request instead if any req works?
-        self._last_state = datetime.now()
         self._state_delay = timedelta(hours=1)
 
-        # Some errors are known but there's nothing we can do from the
-        # background thread. If any of these happens, call .disconnect(),
-        # and raise them next time .invoke() is tried to be called.
-        self._background_error = None
-
->>>>>>> 030f2922
     # endregion
 
     # region Connecting
@@ -561,12 +552,7 @@
            called automatically on connection if self.updates.enabled = True,
            otherwise it should be called manually after enabling updates.
         """
-<<<<<<< HEAD
         self.updates.process(await self(GetStateRequest()))
-=======
-        self.updates.process(self(GetStateRequest()))
-        self._last_state = datetime.now()
->>>>>>> 030f2922
 
     def add_update_handler(self, handler):
         """Adds an update handler (a function which takes a TLObject,
@@ -589,12 +575,19 @@
             self._recv_loop = asyncio.ensure_future(self._recv_loop_impl(), loop=self._loop)
         if self._ping_loop is None:
             self._ping_loop = asyncio.ensure_future(self._ping_loop_impl(), loop=self._loop)
+        if self._state_loop is None:
+            self._state_loop = asyncio.ensure_future(self._state_loop_impl(), loop=self._loop)
 
     async def _ping_loop_impl(self):
         while self._user_connected:
             await self(PingRequest(int.from_bytes(os.urandom(8), 'big', signed=True)))
             await asyncio.sleep(self._ping_delay.seconds, loop=self._loop)
         self._ping_loop = None
+
+    async def _state_loop_impl(self):
+        while self._user_connected:
+            await asyncio.sleep(self._state_delay.seconds, loop=self._loop)
+            await self._sender.send(GetStateRequest())
 
     async def _recv_loop_impl(self):
         __log__.info('Starting to wait for items from the network')
@@ -602,7 +595,6 @@
         need_reconnect = False
         while self._user_connected:
             try:
-<<<<<<< HEAD
                 if need_reconnect:
                     __log__.info('Attempting reconnection from read loop')
                     need_reconnect = False
@@ -610,30 +602,6 @@
                         while self._user_connected and not await self._reconnect():
                             # Retry forever, this is instant messaging
                             await asyncio.sleep(0.1, loop=self._loop)
-=======
-                if datetime.now() > self._last_ping + self._ping_delay:
-                    self._sender.send(PingRequest(
-                        int.from_bytes(os.urandom(8), 'big', signed=True)
-                    ))
-                    self._last_ping = datetime.now()
-
-                if datetime.now() > self._last_state + self._state_delay:
-                    self._sender.send(GetStateRequest())
-                    self._last_state = datetime.now()
-
-                __log__.debug('Receiving items from the network...')
-                self._sender.receive(update_state=self.updates)
-            except TimeoutError:
-                # No problem
-                __log__.debug('Receiving items from the network timed out')
-            except ConnectionResetError:
-                if self._user_connected:
-                    __log__.error('Connection was reset while receiving '
-                                  'items. Reconnecting')
-                with self._reconnect_lock:
-                    while self._user_connected and not self._reconnect():
-                        sleep(0.1)  # Retry forever, this is instant messaging
->>>>>>> 030f2922
 
                     # Telegram seems to kick us every 1024 items received
                     # from the network not considering things like bad salt.
