--- conflicted
+++ resolved
@@ -120,27 +120,17 @@
     addr: str
     lock: Lock
     _logger: logging.Logger
-<<<<<<< HEAD
     _reader: StreamReader
     _writer: StreamWriter
-=======
-    _connection: asyncio.Transport
->>>>>>> 0e5ea59e
     _transport: Transport
     _protocol: BufferedTransportProtocol
     _mtp: Mtp
-<<<<<<< HEAD
     _mtp_buffer: bytearray
     _updates: list[Updates]
     _requests: list[Request[object]]
     _read_buffer_head: int
     _read_buffer: bytearray
     _response_state: asyncio.Event
-=======
-    _requests: list[Request[object]]
-    _request_event: Event
-    _next_ping: float
->>>>>>> 0e5ea59e
     _step_counter: int
     _protocol: BufferedStreamingProtocol | None = None
 
@@ -170,18 +160,12 @@
             _transport=transport,
             _protocol=protocol,
             _mtp=mtp,
-<<<<<<< HEAD
             _mtp_buffer=bytearray(),
             _updates=[],
             _requests=[],
             _read_buffer_head=0,
             _read_buffer=bytearray(MAXIMUM_DATA),
             _response_state=asyncio.Event(),
-=======
-            _requests=[],
-            _request_event=Event(),
-            _next_ping=asyncio.get_running_loop().time() + PING_DELAY,
->>>>>>> 0e5ea59e
             _step_counter=0,
         )
 
@@ -192,12 +176,8 @@
         return sender
 
     async def disconnect(self) -> None:
-<<<<<<< HEAD
         assert self._protocol
         self._writer.close()
-=======
-        self._connection.close()
->>>>>>> 0e5ea59e
         await self._protocol.wait_closed()
 
     def enqueue(self, request: RemoteCall[Return]) -> Future[bytes]:
@@ -233,7 +213,6 @@
                 await self._step()
             # else: different task drove IO.
 
-<<<<<<< HEAD
     def pop_updates(self) -> list[Updates]:
         updates = self._updates[:]
         self._updates.clear()
@@ -248,42 +227,7 @@
         self._try_fill_write()
         await self._wait_response()
 
-=======
-    async def _step(self) -> list[Updates]:
-        self._try_fill_write()
-
-        self._connection.resume_reading()
-        recv_req = asyncio.create_task(self._request_event.wait())
-        recv_data = asyncio.create_task(self._protocol.wait_packet())
-        conn_lost = asyncio.create_task(self._protocol.wait_closed())
-        done, pending = await asyncio.wait(
-            (
-                recv_req,
-                recv_data,
-                conn_lost,
-            ),
-            timeout=self._next_ping - asyncio.get_running_loop().time(),
-            return_when=FIRST_COMPLETED,
-        )
-        self._connection.pause_reading()
-
-        if pending:
-            for task in pending:
-                task.cancel()
-            await asyncio.wait(pending)
-
-        result = []
-        if recv_req in done:
-            self._request_event.clear()
-        if recv_data in done:
-            result = self._on_net_read(recv_data.result())
-        if conn_lost in done:
-            raise ConnectionResetError
-        if not done:
-            self._on_ping_timeout()
-        return result
-
->>>>>>> 0e5ea59e
+
     def _try_fill_write(self) -> None:
         for request in self._requests:
             if isinstance(request.state, NotSerialized):
@@ -296,7 +240,6 @@
         if result:
             container_msg_id, mtp_buffer = result
 
-<<<<<<< HEAD
             self._transport.pack(mtp_buffer, self._writer.write)
             for request in self._requests:
                 if isinstance(request.state, Serialized):
@@ -331,18 +274,6 @@
     def _on_conn_closed(self) -> None:
         self._response_state.set()
 
-=======
-            self._transport.pack(mtp_buffer, self._connection.write)
-            for request in self._requests:
-                if isinstance(request.state, Serialized):
-                    request.state = Sent(request.state.msg_id, container_msg_id)
-
-    def _on_net_read(self, mtp_buffer: bytes) -> list[Updates]:
-        updates: list[Updates] = []
-        self._process_mtp_buffer(mtp_buffer, updates)
-        return updates
-
->>>>>>> 0e5ea59e
     def _on_ping_timeout(self) -> None:
         ping_id = generate_random_id()
         self._enqueue_body(
@@ -353,13 +284,8 @@
             )
         )
 
-<<<<<<< HEAD
     def _process_mtp_buffer(self) -> None:
         results = self._mtp.deserialize(bytes(self._mtp_buffer))
-=======
-    def _process_mtp_buffer(self, mtp_buffer: bytes, updates: list[Updates]) -> None:
-        results = self._mtp.deserialize(mtp_buffer)
->>>>>>> 0e5ea59e
 
         for result in results:
             if isinstance(result, Update):
